--- conflicted
+++ resolved
@@ -24,12 +24,8 @@
     TableInstance,
     TableRef,
     Trap,
-<<<<<<< HEAD
     TrapCode,
-=======
-    TrapKind,
     Value,
->>>>>>> 45787564
 };
 use std::println;
 
