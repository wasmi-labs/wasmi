--- conflicted
+++ resolved
@@ -219,17 +219,8 @@
 pub struct NopExternals;
 
 impl Externals for NopExternals {
-<<<<<<< HEAD
-    fn invoke_index(
-        &mut self,
-        _index: usize,
-        _args: RuntimeArgs,
-    ) -> Result<Option<RuntimeValue>, Trap> {
+    fn invoke_index(&mut self, _index: usize, _args: RuntimeArgs) -> Result<Option<Value>, Trap> {
         Err(TrapCode::Unreachable.into())
-=======
-    fn invoke_index(&mut self, _index: usize, _args: RuntimeArgs) -> Result<Option<Value>, Trap> {
-        Err(TrapKind::Unreachable.into())
->>>>>>> 45787564
     }
 }
 
