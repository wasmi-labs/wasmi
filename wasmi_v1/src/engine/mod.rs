//! The `wasmi` interpreter.

pub mod bytecode;
mod cache;
pub mod code_map;
mod config;
pub mod executor;
mod func_args;
mod func_builder;
mod func_types;
pub mod stack;
mod traits;

pub(crate) use self::func_args::{FuncParams, FuncResults};
use self::{
    bytecode::Instruction,
    cache::InstanceCache,
    code_map::CodeMap,
    executor::execute_frame,
    func_types::FuncTypeRegistry,
    stack::{FuncFrame, Stack, ValueStack},
};
pub use self::{
    bytecode::{DropKeep, Target},
    code_map::FuncBody,
    config::Config,
    func_builder::{
        FuncBuilder,
        FunctionBuilderAllocations,
        InstructionIdx,
        LabelIdx,
        RelativeDepth,
        Reloc,
        TranslationError,
    },
    stack::StackLimits,
    traits::{CallParams, CallResults},
};
use super::{func::FuncEntityInternal, AsContextMut, Func};
use crate::{
    arena::{GuardedEntity, Index},
    core::{Trap, TrapCode},
    FuncType,
};
use alloc::sync::Arc;
use core::sync::atomic::{AtomicU32, Ordering};
pub use func_types::DedupFuncType;
use spin::mutex::Mutex;

/// The outcome of a `wasmi` function execution.
#[derive(Debug, Copy, Clone)]
pub enum CallOutcome {
    /// The function has returned.
    Return,
    /// The function called another function.
    NestedCall(Func),
}

/// A unique engine index.
///
/// # Note
///
/// Used to protect against invalid entity indices.
#[derive(Debug, Copy, Clone, PartialEq, Eq)]
pub struct EngineIdx(u32);

impl Index for EngineIdx {
    fn into_usize(self) -> usize {
        self.0 as _
    }

    fn from_usize(value: usize) -> Self {
        let value = value.try_into().unwrap_or_else(|error| {
            panic!("index {value} is out of bounds as engine index: {error}")
        });
        Self(value)
    }
}

impl EngineIdx {
    /// Returns a new unique [`EngineIdx`].
    fn new() -> Self {
        /// A static store index counter.
        static CURRENT_STORE_IDX: AtomicU32 = AtomicU32::new(0);
        let next_idx = CURRENT_STORE_IDX.fetch_add(1, Ordering::AcqRel);
        Self(next_idx)
    }
}

/// An entity owned by the [`Engine`].
type Guarded<Idx> = GuardedEntity<EngineIdx, Idx>;

/// The `wasmi` interpreter.
///
/// # Note
///
/// - The current `wasmi` engine implements a bytecode interpreter.
/// - This structure is intentionally cheap to copy.
///   Most of its API has a `&self` receiver, so can be shared easily.
#[derive(Debug, Clone)]
pub struct Engine {
    inner: Arc<Mutex<EngineInner>>,
}

impl Default for Engine {
    fn default() -> Self {
        Self::new(&Config::default())
    }
}

impl Engine {
    /// Creates a new [`Engine`] with default configuration.
    ///
    /// # Note
    ///
    /// Users should ues [`Engine::default`] to construct a default [`Engine`].
    pub fn new(config: &Config) -> Self {
        Self {
            inner: Arc::new(Mutex::new(EngineInner::new(config))),
        }
    }

    /// Returns a shared reference to the [`Config`] of the [`Engine`].
    pub fn config(&self) -> Config {
        *self.inner.lock().config()
    }

    /// Allocates a new function type to the engine.
    pub(super) fn alloc_func_type(&self, func_type: FuncType) -> DedupFuncType {
        self.inner.lock().func_types.alloc_func_type(func_type)
    }

    /// Resolves a deduplicated function type into a [`FuncType`] entity.
    ///
    /// # Panics
    ///
    /// - If the deduplicated function type is not owned by the engine.
    /// - If the deduplicated function type cannot be resolved to its entity.
    pub(super) fn resolve_func_type<F, R>(&self, func_type: DedupFuncType, f: F) -> R
    where
        F: FnOnce(&FuncType) -> R,
    {
        // Note: The clone operation on FuncType is intentionally cheap.
        f(self.inner.lock().func_types.resolve_func_type(func_type))
    }

    /// Allocates the instructions of a Wasm function body to the [`Engine`].
    ///
    /// Returns a [`FuncBody`] reference to the allocated function body.
    pub(super) fn alloc_func_body<I>(
        &self,
        len_locals: usize,
        max_stack_height: usize,
        insts: I,
    ) -> FuncBody
    where
        I: IntoIterator<Item = Instruction>,
        I::IntoIter: ExactSizeIterator,
    {
        self.inner
            .lock()
            .alloc_func_body(len_locals, max_stack_height, insts)
    }

    /// Resolves the [`FuncBody`] to the underlying `wasmi` bytecode instructions.
    ///
    /// # Note
    ///
    /// - This API is mainly intended for unit testing purposes and shall not be used
    ///   outside of this context. The function bodies are intended to be data private
    ///   to the `wasmi` interpreter.
    ///
    /// # Panics
    ///
    /// If the [`FuncBody`] is invalid for the [`Engine`].
    #[cfg(test)]
    pub(crate) fn resolve_inst(&self, func_body: FuncBody, index: usize) -> Option<Instruction> {
        self.inner
            .lock()
            .code_map
            .get_instr(func_body, index)
            .copied()
    }

    /// Executes the given [`Func`] using the given arguments `params` and stores the result into `results`.
    ///
    /// # Note
    ///
    /// This API assumes that the `params` and `results` are well typed and
    /// therefore won't perform type checks.
    /// Those checks are usually done at the [`Func::call`] API or when creating
    /// a new [`TypedFunc`] instance via [`Func::typed`].
    ///
    /// # Errors
    ///
    /// - If the given `func` is not a Wasm function, e.g. if it is a host function.
    /// - If the given arguments `params` do not match the expected parameters of `func`.
    /// - If the given `results` do not match the the length of the expected results of `func`.
    /// - When encountering a Wasm trap during the execution of `func`.
    ///
    /// [`TypedFunc`]: [`crate::TypedFunc`]
    pub(crate) fn execute_func<Params, Results>(
        &mut self,
        ctx: impl AsContextMut,
        func: Func,
        params: Params,
        results: Results,
    ) -> Result<<Results as CallResults>::Results, Trap>
    where
        Params: CallParams,
        Results: CallResults,
    {
        self.inner.lock().execute_func(ctx, func, params, results)
    }
}

/// The internal state of the `wasmi` engine.
#[derive(Debug)]
pub struct EngineInner {
    /// The configuration with which the [`Engine`] has been created.
    config: Config,
    /// The value and call stacks.
    stack: Stack,
    /// Stores all Wasm function bodies that the interpreter is aware of.
    code_map: CodeMap,
    /// Deduplicated function types.
    ///
    /// # Note
    ///
    /// The engine deduplicates function types to make the equality
    /// comparison very fast. This helps to speed up indirect calls.
    func_types: FuncTypeRegistry,
}

impl EngineInner {
    /// Creates a new [`EngineInner`] with the given [`Config`].
    pub fn new(config: &Config) -> Self {
        let engine_idx = EngineIdx::new();
        Self {
            config: *config,
            stack: Stack::new(config.stack_limits()),
            code_map: CodeMap::default(),
            func_types: FuncTypeRegistry::new(engine_idx),
        }
    }

    /// Returns a shared reference to the [`Config`] of the [`Engine`].
    pub fn config(&self) -> &Config {
        &self.config
    }

    /// Allocates the instructions of a Wasm function body to the [`Engine`].
    ///
    /// Returns a [`FuncBody`] reference to the allocated function body.
    pub fn alloc_func_body<I>(
        &mut self,
        len_locals: usize,
        max_stack_height: usize,
        insts: I,
    ) -> FuncBody
    where
        I: IntoIterator<Item = Instruction>,
        I::IntoIter: ExactSizeIterator,
    {
        self.code_map.alloc(len_locals, max_stack_height, insts)
    }

    /// Executes the given [`Func`] using the given arguments `args` and stores the result into `results`.
    ///
    /// # Errors
    ///
    /// - If the given arguments `args` do not match the expected parameters of `func`.
    /// - If the given `results` do not match the the length of the expected results of `func`.
    /// - When encountering a Wasm trap during the execution of `func`.
    pub fn execute_func<Params, Results>(
        &mut self,
        mut ctx: impl AsContextMut,
        func: Func,
        params: Params,
        results: Results,
    ) -> Result<<Results as CallResults>::Results, Trap>
    where
        Params: CallParams,
        Results: CallResults,
    {
        self.initialize_args(params);
        let signature = match func.as_internal(ctx.as_context()) {
            FuncEntityInternal::Wasm(wasm_func) => {
                let signature = wasm_func.signature();
                let mut frame = self.stack.call_wasm_root(wasm_func, &self.code_map)?;
                let mut cache = InstanceCache::from(frame.instance());
                self.execute_wasm_func(ctx.as_context_mut(), &mut frame, &mut cache)?;
                signature
            }
            FuncEntityInternal::Host(host_func) => {
                let signature = host_func.signature();
                let host_func = host_func.clone();
                self.stack
                    .call_host_root(ctx.as_context_mut(), host_func, &self.func_types)?;
                signature
            }
        };
        let results = self.write_results_back(signature, results);
        Ok(results)
    }

    /// Initializes the value stack with the given arguments `params`.
    fn initialize_args<Params>(&mut self, params: Params)
    where
        Params: CallParams,
    {
        self.stack.clear();
        for param in params.feed_params() {
            self.stack.values.push(param);
        }
    }

    /// Writes the results of the function execution back into the `results` buffer.
    ///
    /// # Note
    ///
    /// The value stack is empty after this operation.
    ///
    /// # Panics
    ///
    /// - If the `results` buffer length does not match the remaining amount of stack values.
    fn write_results_back<Results>(
        &mut self,
        func_type: DedupFuncType,
        results: Results,
    ) -> <Results as CallResults>::Results
    where
        Results: CallResults,
    {
        let result_types = self.func_types.resolve_func_type(func_type).results();
        assert_eq!(
            self.stack.values.len(),
            results.len_results(),
            "expected {} values on the stack after function execution but found {}",
            results.len_results(),
            self.stack.values.len(),
        );
        assert_eq!(results.len_results(), result_types.len());
        results.feed_results(
            self.stack
                .values
                .drain()
                .iter()
                .zip(result_types)
                .map(|(raw_value, value_type)| raw_value.with_type(*value_type)),
        )
    }

    /// Executes the top most Wasm function on the [`Stack`] until the [`Stack`] is empty.
    ///
    /// # Errors
    ///
    /// - When encountering a Wasm trap during the execution of `func`.
    /// - When a called host function trapped.
    fn execute_wasm_func(
        &mut self,
        mut ctx: impl AsContextMut,
        frame: &mut FuncFrame,
        cache: &mut InstanceCache,
    ) -> Result<(), Trap> {
        'outer: loop {
            match self.execute_frame(ctx.as_context_mut(), frame, cache)? {
                CallOutcome::Return => match self.stack.return_wasm() {
                    Some(caller) => {
                        *frame = caller;
                        continue 'outer;
                    }
                    None => return Ok(()),
                },
                CallOutcome::NestedCall(called_func) => {
                    match called_func.as_internal(ctx.as_context()) {
                        FuncEntityInternal::Wasm(wasm_func) => {
                            self.stack.call_wasm(frame, wasm_func, &self.code_map)?;
                        }
                        FuncEntityInternal::Host(host_func) => {
                            cache.reset_default_memory_bytes();
                            let host_func = host_func.clone();
                            self.stack.call_host(
                                ctx.as_context_mut(),
                                frame,
                                host_func,
                                &self.func_types,
                            )?;
                        }
                    }
                }
            }
        }
    }

    /// Executes the given function `frame` and returns the result.
    ///
    /// # Errors
    ///
    /// - If the execution of the function `frame` trapped.
    #[inline(always)]
    fn execute_frame(
        &mut self,
        ctx: impl AsContextMut,
        frame: &mut FuncFrame,
        cache: &mut InstanceCache,
    ) -> Result<CallOutcome, Trap> {
<<<<<<< HEAD
        let insts = self.code_map.instrs(frame.iref());
        execute_frame(ctx, frame, cache, insts, &mut self.stack.values)
=======
        /// Converts a [`TrapCode`] into a [`Trap`].
        ///
        /// This function exists for performance reasons since its `#[cold]`
        /// annotation has severe effects on performance.
        #[inline]
        #[cold]
        fn make_trap(code: TrapCode) -> Trap {
            code.into()
        }

        let value_stack = &mut self.stack.values;
        let instrs = self.code_map.insts(frame.iref());
        execute_frame(ctx, value_stack, instrs, cache, frame).map_err(make_trap)
>>>>>>> 115d3084
    }
}<|MERGE_RESOLUTION|>--- conflicted
+++ resolved
@@ -18,7 +18,7 @@
     code_map::CodeMap,
     executor::execute_frame,
     func_types::FuncTypeRegistry,
-    stack::{FuncFrame, Stack, ValueStack},
+    stack::{FuncFrame, Stack},
 };
 pub use self::{
     bytecode::{DropKeep, Target},
@@ -405,10 +405,6 @@
         frame: &mut FuncFrame,
         cache: &mut InstanceCache,
     ) -> Result<CallOutcome, Trap> {
-<<<<<<< HEAD
-        let insts = self.code_map.instrs(frame.iref());
-        execute_frame(ctx, frame, cache, insts, &mut self.stack.values)
-=======
         /// Converts a [`TrapCode`] into a [`Trap`].
         ///
         /// This function exists for performance reasons since its `#[cold]`
@@ -420,8 +416,7 @@
         }
 
         let value_stack = &mut self.stack.values;
-        let instrs = self.code_map.insts(frame.iref());
+        let instrs = self.code_map.instrs(frame.iref());
         execute_frame(ctx, value_stack, instrs, cache, frame).map_err(make_trap)
->>>>>>> 115d3084
     }
 }