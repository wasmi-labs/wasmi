--- conflicted
+++ resolved
@@ -54,11 +54,7 @@
     parser: WasmParser,
     /// Currently processed function.
     func: FuncIdx,
-<<<<<<< HEAD
-    /// Reusable and shared resources for the [`FunctionBuilder`].
-=======
     /// Reusable allocations for building functions.
->>>>>>> b5029d16
     allocations: FunctionBuilderAllocations,
 }
 
@@ -74,11 +70,7 @@
             validator,
             parser,
             func: FuncIdx(0),
-<<<<<<< HEAD
             allocations,
-=======
-            allocations: FunctionBuilderAllocations::default(),
->>>>>>> b5029d16
         }
     }
 
