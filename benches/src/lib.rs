--- conflicted
+++ resolved
@@ -6,11 +6,7 @@
 extern crate assert_matches;
 extern crate wabt;
 
-<<<<<<< HEAD
 use std::{fs::File, io::Read as _};
-=======
-use std::{fs::File, io::Read};
->>>>>>> 94efad85
 use test::Bencher;
 use wasmi::{
     v1,
@@ -81,17 +77,12 @@
 #[bench]
 fn bench_compile_and_validate(b: &mut Bencher) {
     let wasm_bytes = load_file(WASM_KERNEL);
-<<<<<<< HEAD
-
-=======
->>>>>>> 94efad85
     b.iter(|| {
         let _module = Module::from_buffer(&wasm_bytes).unwrap();
     });
 }
 
 #[bench]
-<<<<<<< HEAD
 fn bench_compile_and_validate_v1(b: &mut Bencher) {
     let wasm_bytes = load_file(WASM_KERNEL);
 
@@ -102,8 +93,6 @@
 }
 
 #[bench]
-=======
->>>>>>> 94efad85
 fn bench_instantiate_module(b: &mut Bencher) {
     let wasm_kernel = load_module(WASM_KERNEL);
 
@@ -115,7 +104,6 @@
 }
 
 #[bench]
-<<<<<<< HEAD
 fn bench_instantiate_module_v1(b: &mut Bencher) {
     let wasm_bytes = load_file(WASM_KERNEL);
     let engine = v1::Engine::default();
@@ -129,8 +117,6 @@
 }
 
 #[bench]
-=======
->>>>>>> 94efad85
 fn bench_tiny_keccak(b: &mut Bencher) {
     let wasm_kernel = load_module(WASM_KERNEL);
     let instance = ModuleInstance::new(&wasm_kernel, &ImportsBuilder::default())
