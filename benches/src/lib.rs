#![feature(test)]

extern crate test;
extern crate wasmi;
#[macro_use]
extern crate assert_matches;
extern crate wabt;

<<<<<<< HEAD
use std::{error, fs::File, io::Read as _};
use test::Bencher;
use wasmi::{
    v1,
=======
use std::fs::File;
use test::Bencher;
use wasmi::{
>>>>>>> 26bb799d
    Error,
    Externals,
    FuncInstance,
    FuncRef,
    GlobalDescriptor,
    GlobalRef,
    ImportResolver,
    ImportsBuilder,
    MemoryDescriptor,
    MemoryRef,
    Module,
    ModuleInstance,
    NopExternals,
    RuntimeArgs,
    RuntimeValue,
    Signature,
    TableDescriptor,
    TableRef,
    Trap,
};

<<<<<<< HEAD
fn load_wasm_from_file(filename: &str) -> Result<Vec<u8>, Box<dyn error::Error>> {
    let mut file = File::open(filename)?;
    let mut wasm = Vec::new();
    file.read_to_end(&mut wasm)?;
    Ok(wasm)
}

// Load a module from a file.
fn load_from_file(filename: &str) -> Result<Module, Box<dyn error::Error>> {
=======
/// Parses the Wasm binary at the given file name into a `wasmi` module.
///
/// # Note
///
/// This includes validation and compilation to `wasmi` bytecode.
///
/// # Panics
///
/// - If the benchmark Wasm file could not be opened, read or parsed.
fn load_from_file(file_name: &str) -> Module {
>>>>>>> 26bb799d
    use std::io::prelude::*;
    let mut file = File::open(file_name)
        .unwrap_or_else(|error| panic!("could not open benchmark file {}: {}", file_name, error));
    let mut buffer = Vec::new();
    file.read_to_end(&mut buffer).unwrap_or_else(|error| {
        panic!("could not read file at {} to buffer: {}", file_name, error)
    });
    let module = Module::from_buffer(buffer).unwrap_or_else(|error| {
        panic!(
            "could not parse Wasm module from file {}: {}",
            file_name, error
        )
    });
    module
}

const WASM_KERNEL: &str = "wasm-kernel/target/wasm32-unknown-unknown/release/wasm_kernel.wasm";
const REVCOMP_INPUT: &'static [u8] = include_bytes!("./revcomp-input.txt");
const REVCOMP_OUTPUT: &'static [u8] = include_bytes!("./revcomp-output.txt");

#[bench]
fn bench_compile_and_validate(b: &mut Bencher) {
    let wasm_bytes =
        load_wasm_from_file("./wasm-kernel/target/wasm32-unknown-unknown/release/wasm_kernel.wasm")
            .expect("failed to load wasm_kernel. Is `build.rs` broken?");

    b.iter(|| {
        let _module = Module::from_buffer(&wasm_bytes).unwrap();
    });
}

#[bench]
fn bench_compile_and_validate_v1(b: &mut Bencher) {
    let wasm_bytes =
        load_wasm_from_file("./wasm-kernel/target/wasm32-unknown-unknown/release/wasm_kernel.wasm")
            .expect("failed to load wasm_kernel. Is `build.rs` broken?");

    b.iter(|| {
        let engine = v1::Engine::default();
        let _module = v1::Module::new(&engine, &wasm_bytes).unwrap();
    });
}

#[bench]
fn bench_instantiate_module(b: &mut Bencher) {
    let wasm_module =
        load_from_file("./wasm-kernel/target/wasm32-unknown-unknown/release/wasm_kernel.wasm")
            .expect("failed to load wasm_kernel. Is `build.rs` broken?");

    b.iter(|| {
        let _instance = ModuleInstance::new(&wasm_module, &ImportsBuilder::default())
            .expect("failed to instantiate wasm module")
            .assert_no_start();
    });
}

#[bench]
fn bench_instantiate_module_v1(b: &mut Bencher) {
    let wasm_bytes =
        load_wasm_from_file("./wasm-kernel/target/wasm32-unknown-unknown/release/wasm_kernel.wasm")
            .expect("failed to load wasm_kernel. Is `build.rs` broken?");
    let engine = v1::Engine::default();
    let mut linker = <v1::Linker<()>>::default();
    let module = v1::Module::new(&engine, &wasm_bytes).unwrap();

    b.iter(|| {
        let mut store = v1::Store::new(&engine, ());
        let _instance = linker.instantiate(&mut store, &module).unwrap();
    });
}

#[bench]
fn bench_tiny_keccak(b: &mut Bencher) {
    let wasm_kernel = load_from_file(WASM_KERNEL);
    let instance = ModuleInstance::new(&wasm_kernel, &ImportsBuilder::default())
        .expect("failed to instantiate wasm module")
        .assert_no_start();
    let test_data_ptr = assert_matches!(
		instance.invoke_export("prepare_tiny_keccak", &[], &mut NopExternals),
		Ok(Some(v @ RuntimeValue::I32(_))) => v
	);

    b.iter(|| {
        instance
            .invoke_export("bench_tiny_keccak", &[test_data_ptr], &mut NopExternals)
            .unwrap();
    });
}

#[bench]
fn bench_tiny_keccak_v1(b: &mut Bencher) {
    let wasm =
        load_wasm_from_file("./wasm-kernel/target/wasm32-unknown-unknown/release/wasm_kernel.wasm")
            .unwrap();
    let engine = v1::Engine::default();
    let module = v1::Module::new(&engine, &wasm).unwrap();
    let mut linker = <v1::Linker<()>>::default();
    let mut store = v1::Store::new(&engine, ());
    let instance = linker
        .instantiate(&mut store, &module)
        .unwrap()
        .ensure_no_start(&mut store)
        .unwrap();
    let prepare = instance
        .get_export(&store, "prepare_tiny_keccak")
        .and_then(v1::Extern::into_func)
        .unwrap();
    let keccak = instance
        .get_export(&store, "bench_tiny_keccak")
        .and_then(v1::Extern::into_func)
        .unwrap();
    let mut test_data_ptr = RuntimeValue::I32(0);

    prepare
        .call(&mut store, &[], std::slice::from_mut(&mut test_data_ptr))
        .unwrap();
    assert!(matches!(test_data_ptr, RuntimeValue::I32(_)));
    b.iter(|| {
        keccak
            .call(&mut store, std::slice::from_ref(&test_data_ptr), &mut [])
            .unwrap();
    });
}

#[bench]
fn bench_rev_comp(b: &mut Bencher) {
    let wasm_kernel = load_from_file(WASM_KERNEL);
    let instance = ModuleInstance::new(&wasm_kernel, &ImportsBuilder::default())
        .expect("failed to instantiate wasm module")
        .assert_no_start();

    // Allocate buffers for the input and output.
    let test_data_ptr: RuntimeValue = {
        let input_size = RuntimeValue::I32(REVCOMP_INPUT.len() as i32);
        assert_matches!(
			instance.invoke_export("prepare_rev_complement", &[input_size], &mut NopExternals),
			Ok(Some(v @ RuntimeValue::I32(_))) => v,
			"",
		)
    };

    // Get the pointer to the input buffer.
    let input_data_mem_offset = assert_matches!(
        instance.invoke_export("rev_complement_input_ptr", &[test_data_ptr], &mut NopExternals),
        Ok(Some(RuntimeValue::I32(v))) => v as u32,
        "",
    );

    // Copy test data inside the wasm memory.
    let memory = instance
        .export_by_name("memory")
        .expect("Expected export with a name 'memory'")
        .as_memory()
        .expect("'memory' should be a memory instance")
        .clone();
    memory
        .set(input_data_mem_offset, REVCOMP_INPUT)
        .expect("can't load test data into a wasm memory");

    b.iter(|| {
        instance
            .invoke_export("bench_rev_complement", &[test_data_ptr], &mut NopExternals)
            .unwrap();
    });

    // Verify the result.
    let output_data_mem_offset = assert_matches!(
        instance.invoke_export("rev_complement_output_ptr", &[test_data_ptr], &mut NopExternals),
        Ok(Some(RuntimeValue::I32(v))) => v as u32,
        "",
    );
    let mut result = vec![0x00_u8; REVCOMP_OUTPUT.len()];
    memory
        .get_into(output_data_mem_offset, &mut result)
        .expect("can't get result data from a wasm memory");
    assert_eq!(&*result, REVCOMP_OUTPUT);
}

#[bench]
fn bench_regex_redux(b: &mut Bencher) {
    let wasm_kernel = load_from_file(WASM_KERNEL);
    let instance = ModuleInstance::new(&wasm_kernel, &ImportsBuilder::default())
        .expect("failed to instantiate wasm module")
        .assert_no_start();

    // Allocate buffers for the input and output.
    let test_data_ptr: RuntimeValue = {
        let input_size = RuntimeValue::I32(REVCOMP_INPUT.len() as i32);
        assert_matches!(
			instance.invoke_export("prepare_regex_redux", &[input_size], &mut NopExternals),
			Ok(Some(v @ RuntimeValue::I32(_))) => v,
			"",
		)
    };

    // Get the pointer to the input buffer.
    let input_data_mem_offset = assert_matches!(
        instance.invoke_export("regex_redux_input_ptr", &[test_data_ptr], &mut NopExternals),
        Ok(Some(RuntimeValue::I32(v))) => v as u32,
        "",
    );

    // Copy test data inside the wasm memory.
    let memory = instance
        .export_by_name("memory")
        .expect("Expected export with a name 'memory'")
        .as_memory()
        .expect("'memory' should be a memory instance")
        .clone();
    memory
        .set(input_data_mem_offset, REVCOMP_INPUT)
        .expect("can't load test data into a wasm memory");

    b.iter(|| {
        instance
            .invoke_export("bench_regex_redux", &[test_data_ptr], &mut NopExternals)
            .unwrap();
    });
}

#[bench]
fn fac_recursive(b: &mut Bencher) {
    let wasm = wabt::wat2wasm(include_bytes!("../wat/recursive_factorial.wat")).unwrap();
    let module = Module::from_buffer(&wasm).unwrap();
    let instance = ModuleInstance::new(&module, &ImportsBuilder::default())
        .expect("failed to instantiate wasm module")
        .assert_no_start();

    b.iter(|| {
        let value = instance.invoke_export("fac-rec", &[RuntimeValue::I64(25)], &mut NopExternals);
        assert_matches!(value, Ok(Some(RuntimeValue::I64(7034535277573963776))));
    });
}

#[bench]
fn fac_recursive_v1(b: &mut Bencher) {
    let wasm = wabt::wat2wasm(
        r#"
	;; Recursive factorial
(func (export "fac-rec") (param i64) (result i64)
	(if (result i64) (i64.eq (get_local 0) (i64.const 0))
		(then (i64.const 1))
		(else
			(i64.mul (get_local 0) (call 0 (i64.sub (get_local 0) (i64.const 1))))
		)
	)
)
"#,
    )
    .unwrap();

    let engine = v1::Engine::default();
    let module = v1::Module::new(&engine, &wasm).unwrap();
    let mut linker = <v1::Linker<()>>::default();
    let mut store = v1::Store::new(&engine, ());
    let instance = linker
        .instantiate(&mut store, &module)
        .unwrap()
        .ensure_no_start(&mut store)
        .unwrap();
    let fac = instance
        .get_export(&store, "fac-rec")
        .and_then(v1::Extern::into_func)
        .unwrap();
    let mut result = [RuntimeValue::I64(0)];

    b.iter(|| {
        fac.call(&mut store, &[RuntimeValue::I64(25)], &mut result)
            .unwrap();
        assert_matches!(result, [RuntimeValue::I64(7034535277573963776)]);
    });
}

#[bench]
fn fac_opt(b: &mut Bencher) {
    let wasm = wabt::wat2wasm(include_bytes!("../wat/optimized_factorial.wat")).unwrap();
    let module = Module::from_buffer(&wasm).unwrap();
    let instance = ModuleInstance::new(&module, &ImportsBuilder::default())
        .expect("failed to instantiate wasm module")
        .assert_no_start();

    b.iter(|| {
        let value = instance.invoke_export("fac-opt", &[RuntimeValue::I64(25)], &mut NopExternals);
        assert_matches!(value, Ok(Some(RuntimeValue::I64(7034535277573963776))));
    });
}

<<<<<<< HEAD
#[bench]
fn fac_opt_v1(b: &mut Bencher) {
    let wasm = wabt::wat2wasm(
        r#"
;; Optimized factorial.
(func (export "fac-opt") (param i64) (result i64)
	(local i64)
	(set_local 1 (i64.const 1))
	(block
		(br_if 0 (i64.lt_s (get_local 0) (i64.const 2)))
		(loop
			(set_local 1 (i64.mul (get_local 1) (get_local 0)))
			(set_local 0 (i64.add (get_local 0) (i64.const -1)))
			(br_if 0 (i64.gt_s (get_local 0) (i64.const 1)))
		)
	)
	(get_local 1)
)
"#,
    )
    .unwrap();

    let engine = v1::Engine::default();
    let module = v1::Module::new(&engine, &wasm).unwrap();
    let mut linker = <v1::Linker<()>>::default();
    let mut store = v1::Store::new(&engine, ());
    let instance = linker
        .instantiate(&mut store, &module)
        .unwrap()
        .ensure_no_start(&mut store)
        .unwrap();
    let fac = instance
        .get_export(&store, "fac-opt")
        .and_then(v1::Extern::into_func)
        .unwrap();
    let mut result = [RuntimeValue::I64(0)];

    b.iter(|| {
        fac.call(&mut store, &[RuntimeValue::I64(25)], &mut result)
            .unwrap();
        assert_matches!(result, [RuntimeValue::I64(7034535277573963776)]);
    });
}

// This is used for testing overhead of a function call
// is not too large.
=======
>>>>>>> 26bb799d
#[bench]
fn recursive_ok(b: &mut Bencher) {
    let wasm = wabt::wat2wasm(include_bytes!("../wat/recursive_ok.wat")).unwrap();
    let module = Module::from_buffer(&wasm).unwrap();
    let instance = ModuleInstance::new(&module, &ImportsBuilder::default())
        .expect("failed to instantiate wasm module")
        .assert_no_start();

    b.iter(|| {
        let value = instance.invoke_export("call", &[RuntimeValue::I32(8000)], &mut NopExternals);
        assert_matches!(value, Ok(Some(RuntimeValue::I32(0))));
    });
}

#[bench]
fn recursive_ok_v1(b: &mut Bencher) {
    // This benchmark tests the performance of recursive Wasm function calls.
    let wasm = wabt::wat2wasm(
        r#"
(module
  (func $call (export "bench_call") (param i32) (result i32)
	block (result i32)
	  get_local 0
	  get_local 0
	  i32.eqz
	  br_if 0

	  i32.const 1
	  i32.sub
	  call $call
	end
  )
)
		"#,
    )
    .unwrap();

    let engine = v1::Engine::default();
    let module = v1::Module::new(&engine, &wasm).unwrap();
    let mut linker = <v1::Linker<()>>::default();
    let mut store = v1::Store::new(&engine, ());
    let instance = linker
        .instantiate(&mut store, &module)
        .unwrap()
        .ensure_no_start(&mut store)
        .unwrap();
    let bench_call = instance
        .get_export(&store, "bench_call")
        .and_then(v1::Extern::into_func)
        .unwrap();
    let mut result = [RuntimeValue::I32(0)];

    b.iter(|| {
        bench_call
            .call(&mut store, &[RuntimeValue::I32(8000)], &mut result)
            .unwrap();
        assert_matches!(result, [RuntimeValue::I32(0)]);
    });
}

#[bench]
fn recursive_trap(b: &mut Bencher) {
    let wasm = wabt::wat2wasm(include_bytes!("../wat/recursive_trap.wat")).unwrap();
    let module = Module::from_buffer(&wasm).unwrap();
    let instance = ModuleInstance::new(&module, &ImportsBuilder::default())
        .expect("failed to instantiate wasm module")
        .assert_no_start();

    b.iter(|| {
        let value = instance.invoke_export("call", &[RuntimeValue::I32(1000)], &mut NopExternals);
        assert_matches!(value, Err(_));
    });
}

#[bench]
fn host_calls(b: &mut Bencher) {
    let wasm = wabt::wat2wasm(include_bytes!("../wat/host_calls.wat")).unwrap();
    let module = Module::from_buffer(&wasm).unwrap();
    let instance = ModuleInstance::new(&module, &BenchExternals)
        .expect("failed to instantiate wasm module")
        .assert_no_start();

    /// The benchmark externals provider.
    pub struct BenchExternals;

    /// The index of the host function that is about to be called a lot.
    const HOST_CALL_INDEX: usize = 0;

    /// How often the `host_call` should be called per Wasm invocation.
    const REPETITIONS: i64 = 1000;

    impl Externals for BenchExternals {
        fn invoke_index(
            &mut self,
            index: usize,
            args: RuntimeArgs,
        ) -> Result<Option<RuntimeValue>, Trap> {
            match index {
                HOST_CALL_INDEX => {
                    let arg = args.nth_value_checked(0)?;
                    Ok(Some(arg))
                }
                _ => panic!("BenchExternals do not provide function at index {}", index),
            }
        }
    }

    impl ImportResolver for BenchExternals {
        fn resolve_func(
            &self,
            _module_name: &str,
            field_name: &str,
            func_type: &Signature,
        ) -> Result<FuncRef, Error> {
            let index = match field_name {
                "host_call" => HOST_CALL_INDEX,
                _ => {
                    return Err(Error::Instantiation(format!(
                        "Unknown host func import {}",
                        field_name
                    )));
                }
            };
            // We skip signature checks in this benchmarks since we are
            // not interested in testing this here.
            let func = FuncInstance::alloc_host(func_type.clone(), index);
            Ok(func)
        }

        fn resolve_global(
            &self,
            module_name: &str,
            field_name: &str,
            _global_type: &GlobalDescriptor,
        ) -> Result<GlobalRef, Error> {
            Err(Error::Instantiation(format!(
                "Export {}::{} not found",
                module_name, field_name
            )))
        }

        fn resolve_memory(
            &self,
            module_name: &str,
            field_name: &str,
            _memory_type: &MemoryDescriptor,
        ) -> Result<MemoryRef, Error> {
            Err(Error::Instantiation(format!(
                "Export {}::{} not found",
                module_name, field_name
            )))
        }

        fn resolve_table(
            &self,
            module_name: &str,
            field_name: &str,
            _table_type: &TableDescriptor,
        ) -> Result<TableRef, Error> {
            Err(Error::Instantiation(format!(
                "Export {}::{} not found",
                module_name, field_name
            )))
        }
    }

    b.iter(|| {
        let value = instance.invoke_export(
            "call",
            &[RuntimeValue::I64(REPETITIONS)],
            &mut BenchExternals,
        );
        assert_matches!(value, Ok(Some(RuntimeValue::I64(0))));
    });
}

#[bench]
fn host_calls_v1(b: &mut Bencher) {
    // The below `.wat` file exports a function `call` that takes a `n` of type `i64`.
    // It will iterate `n` times and call the imported function `host_call` every time.
    //
    // This benchmarks tests the performance of host calls.
    //
    // After successful execution the `call` function will return `0`.
    let wasm = wabt::wat2wasm(
        r#"
(module
  (import "benchmark" "host_call" (func $host_call (param i64) (result i64)))
  (func $call (export "call") (param i64) (result i64)
	(block
		(loop
			(br_if
				1
				(i64.eq (get_local 0) (i64.const 0))
			)
			(set_local 0
				(i64.sub
					(call $host_call (get_local 0))
					(i64.const 1)
				)
			)
			(br 0)
		)
	)
	(get_local 0)
  )
)
		"#,
    )
    .unwrap();

    /// How often the `host_call` should be called per Wasm invocation.
    const REPETITIONS: i64 = 1000;

    let engine = v1::Engine::default();
    let module = v1::Module::new(&engine, &wasm).unwrap();
    let mut linker = <v1::Linker<()>>::default();
    let mut store = v1::Store::new(&engine, ());
    let host_call = v1::Func::wrap(&mut store, |value: i64| value);
    linker.define("benchmark", "host_call", host_call).unwrap();
    let instance = linker
        .instantiate(&mut store, &module)
        .unwrap()
        .ensure_no_start(&mut store)
        .unwrap();
    let call = instance
        .get_export(&store, "call")
        .and_then(v1::Extern::into_func)
        .unwrap();
    let mut result = [RuntimeValue::I64(0)];

    b.iter(|| {
        call.call(&mut store, &[RuntimeValue::I64(REPETITIONS)], &mut result)
            .unwrap();
        assert_matches!(result, [RuntimeValue::I64(0)]);
    });
}<|MERGE_RESOLUTION|>--- conflicted
+++ resolved
@@ -6,16 +6,10 @@
 extern crate assert_matches;
 extern crate wabt;
 
-<<<<<<< HEAD
-use std::{error, fs::File, io::Read as _};
+use std::{fs::File, io::Read as _};
 use test::Bencher;
 use wasmi::{
     v1,
-=======
-use std::fs::File;
-use test::Bencher;
-use wasmi::{
->>>>>>> 26bb799d
     Error,
     Externals,
     FuncInstance,
@@ -37,18 +31,7 @@
     Trap,
 };
 
-<<<<<<< HEAD
-fn load_wasm_from_file(filename: &str) -> Result<Vec<u8>, Box<dyn error::Error>> {
-    let mut file = File::open(filename)?;
-    let mut wasm = Vec::new();
-    file.read_to_end(&mut wasm)?;
-    Ok(wasm)
-}
-
-// Load a module from a file.
-fn load_from_file(filename: &str) -> Result<Module, Box<dyn error::Error>> {
-=======
-/// Parses the Wasm binary at the given file name into a `wasmi` module.
+/// Returns the Wasm binary at the given `file_name` as `Vec<u8>`.
 ///
 /// # Note
 ///
@@ -57,15 +40,27 @@
 /// # Panics
 ///
 /// - If the benchmark Wasm file could not be opened, read or parsed.
-fn load_from_file(file_name: &str) -> Module {
->>>>>>> 26bb799d
-    use std::io::prelude::*;
+fn load_file(file_name: &str) -> Vec<u8> {
     let mut file = File::open(file_name)
         .unwrap_or_else(|error| panic!("could not open benchmark file {}: {}", file_name, error));
     let mut buffer = Vec::new();
     file.read_to_end(&mut buffer).unwrap_or_else(|error| {
         panic!("could not read file at {} to buffer: {}", file_name, error)
     });
+    buffer
+}
+
+/// Parses the Wasm binary at the given `file_name` into a `wasmi` module.
+///
+/// # Note
+///
+/// This includes validation and compilation to `wasmi` bytecode.
+///
+/// # Panics
+///
+/// - If the benchmark Wasm file could not be opened, read or parsed.
+fn load_module(file_name: &str) -> Module {
+    let buffer = load_file(file_name);
     let module = Module::from_buffer(buffer).unwrap_or_else(|error| {
         panic!(
             "could not parse Wasm module from file {}: {}",
@@ -81,9 +76,7 @@
 
 #[bench]
 fn bench_compile_and_validate(b: &mut Bencher) {
-    let wasm_bytes =
-        load_wasm_from_file("./wasm-kernel/target/wasm32-unknown-unknown/release/wasm_kernel.wasm")
-            .expect("failed to load wasm_kernel. Is `build.rs` broken?");
+    let wasm_bytes = load_file(WASM_KERNEL);
 
     b.iter(|| {
         let _module = Module::from_buffer(&wasm_bytes).unwrap();
@@ -92,9 +85,7 @@
 
 #[bench]
 fn bench_compile_and_validate_v1(b: &mut Bencher) {
-    let wasm_bytes =
-        load_wasm_from_file("./wasm-kernel/target/wasm32-unknown-unknown/release/wasm_kernel.wasm")
-            .expect("failed to load wasm_kernel. Is `build.rs` broken?");
+    let wasm_bytes = load_file(WASM_KERNEL);
 
     b.iter(|| {
         let engine = v1::Engine::default();
@@ -104,12 +95,10 @@
 
 #[bench]
 fn bench_instantiate_module(b: &mut Bencher) {
-    let wasm_module =
-        load_from_file("./wasm-kernel/target/wasm32-unknown-unknown/release/wasm_kernel.wasm")
-            .expect("failed to load wasm_kernel. Is `build.rs` broken?");
-
-    b.iter(|| {
-        let _instance = ModuleInstance::new(&wasm_module, &ImportsBuilder::default())
+    let wasm_kernel = load_module(WASM_KERNEL);
+
+    b.iter(|| {
+        let _instance = ModuleInstance::new(&wasm_kernel, &ImportsBuilder::default())
             .expect("failed to instantiate wasm module")
             .assert_no_start();
     });
@@ -117,9 +106,7 @@
 
 #[bench]
 fn bench_instantiate_module_v1(b: &mut Bencher) {
-    let wasm_bytes =
-        load_wasm_from_file("./wasm-kernel/target/wasm32-unknown-unknown/release/wasm_kernel.wasm")
-            .expect("failed to load wasm_kernel. Is `build.rs` broken?");
+    let wasm_bytes = load_file(WASM_KERNEL);
     let engine = v1::Engine::default();
     let mut linker = <v1::Linker<()>>::default();
     let module = v1::Module::new(&engine, &wasm_bytes).unwrap();
@@ -132,7 +119,7 @@
 
 #[bench]
 fn bench_tiny_keccak(b: &mut Bencher) {
-    let wasm_kernel = load_from_file(WASM_KERNEL);
+    let wasm_kernel = load_module(WASM_KERNEL);
     let instance = ModuleInstance::new(&wasm_kernel, &ImportsBuilder::default())
         .expect("failed to instantiate wasm module")
         .assert_no_start();
@@ -150,9 +137,7 @@
 
 #[bench]
 fn bench_tiny_keccak_v1(b: &mut Bencher) {
-    let wasm =
-        load_wasm_from_file("./wasm-kernel/target/wasm32-unknown-unknown/release/wasm_kernel.wasm")
-            .unwrap();
+    let wasm = load_file(WASM_KERNEL);
     let engine = v1::Engine::default();
     let module = v1::Module::new(&engine, &wasm).unwrap();
     let mut linker = <v1::Linker<()>>::default();
@@ -185,7 +170,7 @@
 
 #[bench]
 fn bench_rev_comp(b: &mut Bencher) {
-    let wasm_kernel = load_from_file(WASM_KERNEL);
+    let wasm_kernel = load_module(WASM_KERNEL);
     let instance = ModuleInstance::new(&wasm_kernel, &ImportsBuilder::default())
         .expect("failed to instantiate wasm module")
         .assert_no_start();
@@ -239,7 +224,7 @@
 
 #[bench]
 fn bench_regex_redux(b: &mut Bencher) {
-    let wasm_kernel = load_from_file(WASM_KERNEL);
+    let wasm_kernel = load_module(WASM_KERNEL);
     let instance = ModuleInstance::new(&wasm_kernel, &ImportsBuilder::default())
         .expect("failed to instantiate wasm module")
         .assert_no_start();
@@ -295,21 +280,7 @@
 
 #[bench]
 fn fac_recursive_v1(b: &mut Bencher) {
-    let wasm = wabt::wat2wasm(
-        r#"
-	;; Recursive factorial
-(func (export "fac-rec") (param i64) (result i64)
-	(if (result i64) (i64.eq (get_local 0) (i64.const 0))
-		(then (i64.const 1))
-		(else
-			(i64.mul (get_local 0) (call 0 (i64.sub (get_local 0) (i64.const 1))))
-		)
-	)
-)
-"#,
-    )
-    .unwrap();
-
+    let wasm = wabt::wat2wasm(include_bytes!("../wat/recursive_factorial.wat")).unwrap();
     let engine = v1::Engine::default();
     let module = v1::Module::new(&engine, &wasm).unwrap();
     let mut linker = <v1::Linker<()>>::default();
@@ -346,29 +317,9 @@
     });
 }
 
-<<<<<<< HEAD
 #[bench]
 fn fac_opt_v1(b: &mut Bencher) {
-    let wasm = wabt::wat2wasm(
-        r#"
-;; Optimized factorial.
-(func (export "fac-opt") (param i64) (result i64)
-	(local i64)
-	(set_local 1 (i64.const 1))
-	(block
-		(br_if 0 (i64.lt_s (get_local 0) (i64.const 2)))
-		(loop
-			(set_local 1 (i64.mul (get_local 1) (get_local 0)))
-			(set_local 0 (i64.add (get_local 0) (i64.const -1)))
-			(br_if 0 (i64.gt_s (get_local 0) (i64.const 1)))
-		)
-	)
-	(get_local 1)
-)
-"#,
-    )
-    .unwrap();
-
+    let wasm = wabt::wat2wasm(include_bytes!("../wat/optimized_factorial.wat")).unwrap();
     let engine = v1::Engine::default();
     let module = v1::Module::new(&engine, &wasm).unwrap();
     let mut linker = <v1::Linker<()>>::default();
@@ -393,8 +344,6 @@
 
 // This is used for testing overhead of a function call
 // is not too large.
-=======
->>>>>>> 26bb799d
 #[bench]
 fn recursive_ok(b: &mut Bencher) {
     let wasm = wabt::wat2wasm(include_bytes!("../wat/recursive_ok.wat")).unwrap();
