[package]
name = "wasmi"
version = "0.4.1"
authors = ["Nikolay Volf <nikvolf@gmail.com>", "Svyatoslav Nikolsky <svyatonik@yandex.ru>", "Sergey Pepyakin <s.pepyakin@gmail.com>"]
license = "MIT/Apache-2.0"
readme = "README.md"
repository = "https://github.com/paritytech/wasmi"
documentation = "https://paritytech.github.io/wasmi/"
description = "WebAssembly interpreter"
keywords = ["wasm", "webassembly", "bytecode", "interpreter"]
exclude = [ "/res/*", "/tests/*", "/fuzz/*", "/benches/*" ]

[features]
default = ["std"]
# Disable for no_std support
std = ["parity-wasm/std", "byteorder/std"]
# Enable for no_std support
# hashmap_core only works on no_std
core = ["hashmap_core", "libm"]

[dependencies]
parity-wasm = { version = "0.31", default-features = false }
byteorder = { version = "1.0", default-features = false }
hashmap_core = { version = "0.1.9", optional = true }
memory_units = "0.3.0"
libm = { version = "0.1.2", optional = true }

[dev-dependencies]
assert_matches = "1.1"
<<<<<<< HEAD
rand = "0.4.2"
wabt = "0.4"
=======
wabt = "0.6"
>>>>>>> 2f7505d1
<|MERGE_RESOLUTION|>--- conflicted
+++ resolved
@@ -27,9 +27,5 @@
 
 [dev-dependencies]
 assert_matches = "1.1"
-<<<<<<< HEAD
 rand = "0.4.2"
-wabt = "0.4"
-=======
-wabt = "0.6"
->>>>>>> 2f7505d1
+wabt = "0.6"