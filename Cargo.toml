--- conflicted
+++ resolved
@@ -30,18 +30,6 @@
 [workspace.dependencies]
 
 # Wasmi crates
-<<<<<<< HEAD
-wasmi = { version = "1.0.1", path = "crates/wasmi", default-features = false }
-wasmi_wasi = { version = "1.0.1", path = "crates/wasi", default-features = false }
-wasmi_core = { version = "1.0.1", path = "crates/core", default-features = false }
-wasmi_ir = { version = "1.0.1", path = "crates/ir", default-features = false }
-wasmi_ir2 = { version = "1.0.1", path = "crates/ir2", default-features = false }
-wasmi_collections = { version = "1.0.1", path = "crates/collections", default-features = false }
-wasmi_c_api_impl = { version = "1.0.1", path = "crates/c_api" }
-wasmi_c_api_macros = { version = "1.0.1", path = "crates/c_api/macro" }
-wasmi_fuzz = { version = "1.0.1", path = "crates/fuzz" }
-wasmi_wast = { version = "1.0.1", path = "crates/wast" }
-=======
 wasmi = { version = "1.0.0", path = "crates/wasmi", default-features = false }
 wasmi_wasi = { version = "1.0.0", path = "crates/wasi", default-features = false }
 wasmi_core = { version = "1.0.0", path = "crates/core", default-features = false }
@@ -51,7 +39,6 @@
 wasmi_c_api_macros = { version = "1.0.0", path = "crates/c_api/macro" }
 wasmi_fuzz = { version = "1.0.0", path = "crates/fuzz" }
 wasmi_wast = { version = "1.0.0", path = "crates/wast" }
->>>>>>> 88d43e27
 
 # wasm-tools dependencies
 wat = { version = "1.228.0", default-features = false }
