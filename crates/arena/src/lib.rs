--- conflicted
+++ resolved
@@ -40,11 +40,7 @@
 
 /// Types that can be used as indices for arenas.
 pub trait ArenaIndex: Copy {
-<<<<<<< HEAD
-    /// Converts the [`Index`] into the underlying `usize` value.
-=======
     /// Converts the [`ArenaIndex`] into the underlying `usize` value.
->>>>>>> 29a4573f
     fn into_usize(self) -> usize;
     /// Converts the `usize` value into the associated [`ArenaIndex`].
     fn from_usize(value: usize) -> Self;
