mod bench;

use self::bench::{
    load_instance_from_file,
    load_instance_from_wat,
    load_module_from_file,
    load_wasm_from_file,
    wat2wasm,
};
use criterion::{criterion_group, criterion_main, Bencher, Criterion};
use std::{slice, time::Duration};
use wasmi::{
    core::{TrapCode, Value},
    Engine,
    Extern,
    Func,
    Linker,
    Memory,
    Module,
    Store,
};
use wasmi_core::{memory_units::Pages, ValueType, F32, F64};

const WASM_KERNEL: &str =
    "benches/wasm/wasm_kernel/target/wasm32-unknown-unknown/release/wasm_kernel.wasm";
const REVCOMP_INPUT: &[u8] = include_bytes!("wasm/wasm_kernel/res/revcomp-input.txt");
const REVCOMP_OUTPUT: &[u8] = include_bytes!("wasm/wasm_kernel/res/revcomp-output.txt");

criterion_group!(
    name = bench_translate;
    config = Criterion::default()
        .sample_size(10)
        .measurement_time(Duration::from_millis(2000))
        .warm_up_time(Duration::from_millis(1000));
    targets =
        bench_translate_wasm_kernel,
);
criterion_group!(
    name = bench_instantiate;
    config = Criterion::default()
        .sample_size(10)
        .measurement_time(Duration::from_millis(2000))
        .warm_up_time(Duration::from_millis(1000));
    targets =
        bench_instantiate_wasm_kernel,
);
criterion_group! {
    name = bench_execute;
    config = Criterion::default()
        .sample_size(10)
        .measurement_time(Duration::from_millis(2000))
        .warm_up_time(Duration::from_millis(1000));
    targets =
        bench_execute_tiny_keccak,
        bench_execute_rev_comp,
        bench_execute_regex_redux,
        bench_execute_count_until,
        bench_execute_br_table,
        bench_execute_trunc_f2i,
        bench_execute_typed_bare_call_0,
        bench_execute_typed_bare_call_1,
        bench_execute_typed_bare_call_4,
        bench_execute_typed_bare_call_16,
        bench_execute_bare_call_0,
        bench_execute_bare_call_1,
        bench_execute_bare_call_4,
        bench_execute_bare_call_16,
        bench_execute_global_bump,
        bench_execute_factorial,
        bench_execute_recursive_ok,
        bench_execute_recursive_scan,
        bench_execute_recursive_trap,
        bench_execute_host_calls,
        bench_execute_fibonacci,
        bench_execute_recursive_is_even,
        bench_execute_memory_sum,
        bench_execute_memory_fill,
        bench_execute_vec_add,
}

criterion_main!(bench_translate, bench_instantiate, bench_execute);

fn bench_translate_wasm_kernel(c: &mut Criterion) {
    c.bench_function("translate/wasm_kernel", |b| {
        let wasm_bytes = load_wasm_from_file(WASM_KERNEL);
        b.iter(|| {
            let engine = Engine::default();
            let _module = Module::new(&engine, &wasm_bytes[..]).unwrap();
        })
    });
}

fn bench_instantiate_wasm_kernel(c: &mut Criterion) {
    c.bench_function("instantiate/wasm_kernel", |b| {
        let module = load_module_from_file(WASM_KERNEL);
        let linker = <Linker<()>>::default();
        b.iter(|| {
            let mut store = Store::new(module.engine(), ());
            let _instance = linker.instantiate(&mut store, &module).unwrap();
        })
    });
}

fn bench_execute_tiny_keccak(c: &mut Criterion) {
    c.bench_function("execute/tiny_keccak", |b| {
        let (mut store, instance) = load_instance_from_file(WASM_KERNEL);
        let prepare = instance
            .get_export(&store, "prepare_tiny_keccak")
            .and_then(Extern::into_func)
            .unwrap();
        let keccak = instance
            .get_export(&store, "bench_tiny_keccak")
            .and_then(Extern::into_func)
            .unwrap();
        let mut test_data_ptr = Value::I32(0);
        prepare
            .call(&mut store, &[], slice::from_mut(&mut test_data_ptr))
            .unwrap();
        b.iter(|| {
            keccak
                .call(&mut store, slice::from_ref(&test_data_ptr), &mut [])
                .unwrap();
        })
    });
}

fn bench_execute_rev_comp(c: &mut Criterion) {
    c.bench_function("execute/rev_complement", |b| {
        let (mut store, instance) = load_instance_from_file(WASM_KERNEL);

        // Allocate buffers for the input and output.
        let mut result = Value::I32(0);
        let input_size = Value::I32(REVCOMP_INPUT.len() as i32);
        let prepare_rev_complement = instance
            .get_export(&store, "prepare_rev_complement")
            .and_then(Extern::into_func)
            .unwrap();
        prepare_rev_complement
            .call(&mut store, &[input_size], slice::from_mut(&mut result))
            .unwrap();
        let test_data_ptr = match result {
            value @ Value::I32(_) => value,
            _ => panic!("unexpected non-I32 result found for prepare_rev_complement"),
        };

        // Get the pointer to the input buffer.
        let rev_complement_input_ptr = instance
            .get_export(&store, "rev_complement_input_ptr")
            .and_then(Extern::into_func)
            .unwrap();
        rev_complement_input_ptr
            .call(&mut store, &[test_data_ptr], slice::from_mut(&mut result))
            .unwrap();
        let input_data_mem_offset = match result {
            Value::I32(value) => value,
            _ => panic!("unexpected non-I32 result found for prepare_rev_complement"),
        };

        // Copy test data inside the wasm memory.
        let memory = instance
            .get_export(&store, "memory")
            .and_then(Extern::into_memory)
            .expect("failed to find 'memory' exported linear memory in instance");
        memory
            .write(&mut store, input_data_mem_offset as usize, REVCOMP_INPUT)
            .expect("failed to write test data into a wasm memory");

        let bench_rev_complement = instance
            .get_export(&store, "bench_rev_complement")
            .and_then(Extern::into_func)
            .unwrap();

        b.iter(|| {
            bench_rev_complement
                .call(&mut store, &[test_data_ptr], &mut [])
                .unwrap();
        });

        // Get the pointer to the output buffer.
        let rev_complement_output_ptr = instance
            .get_export(&store, "rev_complement_output_ptr")
            .and_then(Extern::into_func)
            .unwrap();
        rev_complement_output_ptr
            .call(&mut store, &[test_data_ptr], slice::from_mut(&mut result))
            .unwrap();
        let output_data_mem_offset = match result {
            Value::I32(value) => value,
            _ => panic!("unexpected non-I32 result found for prepare_rev_complement"),
        };

        let mut revcomp_result = vec![0x00_u8; REVCOMP_OUTPUT.len()];
        memory
            .read(&store, output_data_mem_offset as usize, &mut revcomp_result)
            .expect("failed to read result data from a wasm memory");
        assert_eq!(&revcomp_result[..], REVCOMP_OUTPUT);
    });
}

fn bench_execute_regex_redux(c: &mut Criterion) {
    c.bench_function("execute/regex_redux", |b| {
        let (mut store, instance) = load_instance_from_file(WASM_KERNEL);

        // Allocate buffers for the input and output.
        let mut result = Value::I32(0);
        let input_size = Value::I32(REVCOMP_INPUT.len() as i32);
        let prepare_regex_redux = instance
            .get_export(&store, "prepare_regex_redux")
            .and_then(Extern::into_func)
            .unwrap();
        prepare_regex_redux
            .call(&mut store, &[input_size], slice::from_mut(&mut result))
            .unwrap();
        let test_data_ptr = match result {
            value @ Value::I32(_) => value,
            _ => panic!("unexpected non-I32 result found for prepare_regex_redux"),
        };

        // Get the pointer to the input buffer.
        let regex_redux_input_ptr = instance
            .get_export(&store, "regex_redux_input_ptr")
            .and_then(Extern::into_func)
            .unwrap();
        regex_redux_input_ptr
            .call(&mut store, &[test_data_ptr], slice::from_mut(&mut result))
            .unwrap();
        let input_data_mem_offset = match result {
            Value::I32(value) => value,
            _ => panic!("unexpected non-I32 result found for regex_redux_input_ptr"),
        };

        // Copy test data inside the wasm memory.
        let memory = instance
            .get_export(&store, "memory")
            .and_then(Extern::into_memory)
            .expect("failed to find 'memory' exported linear memory in instance");
        memory
            .write(&mut store, input_data_mem_offset as usize, REVCOMP_INPUT)
            .expect("failed to write test data into a wasm memory");

        let bench_regex_redux = instance
            .get_export(&store, "bench_regex_redux")
            .and_then(Extern::into_func)
            .unwrap();

        b.iter(|| {
            bench_regex_redux
                .call(&mut store, &[test_data_ptr], &mut [])
                .unwrap();
        })
    });
}

fn bench_execute_count_until(c: &mut Criterion) {
    const COUNT_UNTIL: i32 = 100_000;
    c.bench_function("execute/count_until", |b| {
        let (mut store, instance) = load_instance_from_wat(include_bytes!("wat/count_until.wat"));
        let count_until = instance
            .get_export(&store, "count_until")
            .and_then(Extern::into_func)
            .unwrap()
            .typed::<i32, i32>(&store)
            .unwrap();

        b.iter(|| {
            let result = count_until.call(&mut store, COUNT_UNTIL).unwrap();
            assert_eq!(result, COUNT_UNTIL);
        })
    });
}

fn bench_execute_br_table(c: &mut Criterion) {
    const REPETITIONS: usize = 20_000;
    c.bench_function("execute/br_table", |b| {
        let (mut store, instance) = load_instance_from_wat(include_bytes!("wat/br_table.wat"));
        let br_table = instance
            .get_export(&store, "br_table")
            .and_then(Extern::into_func)
            .unwrap()
            .typed::<i32, i32>(&store)
            .unwrap();
        let expected = [
            -10, -20, -30, -40, -50, -60, -70, -80, -90, -100, -110, -120, -130, -140, -150, -160,
        ];

        b.iter(|| {
            for input in 0..REPETITIONS {
                let cramped = input % expected.len();
                let result = br_table.call(&mut store, cramped as i32).unwrap();
                assert_eq!(result, expected[cramped]);
            }
        })
    });
}

fn bench_execute_trunc_f2i(c: &mut Criterion) {
    const ITERATIONS: i32 = 25_000;
    c.bench_function("execute/trunc_f2i", |b| {
        let (mut store, instance) = load_instance_from_wat(include_bytes!("wat/trunc_f2i.wat"));
        let count_until = instance
            .get_export(&store, "trunc_f2i")
            .and_then(Extern::into_func)
            .unwrap();
        let count_until = count_until.typed::<(i32, F32, F64), ()>(&store).unwrap();

        b.iter(|| {
            count_until
                .call(&mut store, (ITERATIONS, F32::from(42.0), F64::from(69.0)))
                .unwrap();
        })
    });
}

fn bench_execute_typed_bare_call_0(c: &mut Criterion) {
    const REPETITIONS: usize = 20_000;
    c.bench_function("execute/bare_call_0/typed", |b| {
        let (mut store, instance) = load_instance_from_wat(include_bytes!("wat/bare_call.wat"));
        let bare_call = instance
            .get_export(&store, "bare_call_0")
            .and_then(Extern::into_func)
            .unwrap();
        let bare_call = bare_call.typed::<(), ()>(&store).unwrap();
        b.iter(|| {
            for _ in 0..REPETITIONS {
                bare_call.call(&mut store, ()).unwrap();
            }
        })
    });
}

fn bench_execute_typed_bare_call_1(c: &mut Criterion) {
    const REPETITIONS: usize = 20_000;
    c.bench_function("execute/bare_call_1/typed", |b| {
        let (mut store, instance) = load_instance_from_wat(include_bytes!("wat/bare_call.wat"));
        let bare_call = instance
            .get_export(&store, "bare_call_1")
            .and_then(Extern::into_func)
            .unwrap();
        let bare_call = bare_call.typed::<i32, i32>(&store).unwrap();
        b.iter(|| {
            for _ in 0..REPETITIONS {
                let _ = bare_call.call(&mut store, 0).unwrap();
            }
        })
    });
}

fn bench_execute_typed_bare_call_4(c: &mut Criterion) {
    const REPETITIONS: usize = 20_000;
    type InOut = (i32, i64, F32, F64);
    c.bench_function("execute/bare_call_4/typed", |b| {
        let (mut store, instance) = load_instance_from_wat(include_bytes!("wat/bare_call.wat"));
        let bare_call = instance
            .get_export(&store, "bare_call_4")
            .and_then(Extern::into_func)
            .unwrap();
        let bare_call = bare_call.typed::<InOut, InOut>(&store).unwrap();
        b.iter(|| {
            for _ in 0..REPETITIONS {
                let _ = bare_call
                    .call(&mut store, (0, 0, F32::from(0.0), F64::from(0.0)))
                    .unwrap();
            }
        })
    });
}

fn bench_execute_typed_bare_call_16(c: &mut Criterion) {
    const REPETITIONS: usize = 20_000;
    type InOut = (
        i32,
        i64,
        F32,
        F64,
        i32,
        i64,
        F32,
        F64,
        i32,
        i64,
        F32,
        F64,
        i32,
        i64,
        F32,
        F64,
    );
    c.bench_function("execute/bare_call_16/typed", |b| {
        let (mut store, instance) = load_instance_from_wat(include_bytes!("wat/bare_call.wat"));
        let bare_call = instance
            .get_export(&store, "bare_call_16")
            .and_then(Extern::into_func)
            .unwrap();
        let bare_call = bare_call.typed::<InOut, InOut>(&store).unwrap();
        b.iter(|| {
            for _ in 0..REPETITIONS {
                let _ = bare_call
                    .call(
                        &mut store,
                        (
                            0,
                            0,
                            F32::from(0.0),
                            F64::from(0.0),
                            0,
                            0,
                            F32::from(0.0),
                            F64::from(0.0),
                            0,
                            0,
                            F32::from(0.0),
                            F64::from(0.0),
                            0,
                            0,
                            F32::from(0.0),
                            F64::from(0.0),
                        ),
                    )
                    .unwrap();
            }
        })
    });
}

fn bench_execute_bare_call_0(c: &mut Criterion) {
    const REPETITIONS: usize = 20_000;
    c.bench_function("execute/bare_call_0", |b| {
        let (mut store, instance) = load_instance_from_wat(include_bytes!("wat/bare_call.wat"));
        let bare_call = instance
            .get_export(&store, "bare_call_0")
            .and_then(Extern::into_func)
            .unwrap();
        let params = &[];
        let results = &mut [];
        b.iter(|| {
            for _ in 0..REPETITIONS {
                bare_call.call(&mut store, params, results).unwrap();
            }
        })
    });
}

fn bench_execute_bare_call_1(c: &mut Criterion) {
    const REPETITIONS: usize = 20_000;
    c.bench_function("execute/bare_call_1", |b| {
        let (mut store, instance) = load_instance_from_wat(include_bytes!("wat/bare_call.wat"));
        let bare_call = instance
            .get_export(&store, "bare_call_1")
            .and_then(Extern::into_func)
            .unwrap();
        let params = &[Value::I32(0)];
        let results = &mut [Value::I32(0)];
        b.iter(|| {
            for _ in 0..REPETITIONS {
                bare_call.call(&mut store, params, results).unwrap();
            }
        })
    });
}

fn bench_execute_bare_call_4(c: &mut Criterion) {
    const REPETITIONS: usize = 20_000;
    c.bench_function("execute/bare_call_4", |b| {
        let (mut store, instance) = load_instance_from_wat(include_bytes!("wat/bare_call.wat"));
        let bare_call = instance
            .get_export(&store, "bare_call_4")
            .and_then(Extern::into_func)
            .unwrap();
        let params = &[
            Value::default(ValueType::I32),
            Value::default(ValueType::I64),
            Value::default(ValueType::F32),
            Value::default(ValueType::F64),
        ];
        let results = &mut [Value::I32(0); 4];
        b.iter(|| {
            for _ in 0..REPETITIONS {
                bare_call.call(&mut store, params, results).unwrap();
            }
        })
    });
}

fn bench_execute_bare_call_16(c: &mut Criterion) {
    const REPETITIONS: usize = 20_000;
    c.bench_function("execute/bare_call_16", |b| {
        let (mut store, instance) = load_instance_from_wat(include_bytes!("wat/bare_call.wat"));
        let bare_call = instance
            .get_export(&store, "bare_call_16")
            .and_then(Extern::into_func)
            .unwrap();
        let params = &[
            Value::default(ValueType::I32),
            Value::default(ValueType::I64),
            Value::default(ValueType::F32),
            Value::default(ValueType::F64),
            Value::default(ValueType::I32),
            Value::default(ValueType::I64),
            Value::default(ValueType::F32),
            Value::default(ValueType::F64),
            Value::default(ValueType::I32),
            Value::default(ValueType::I64),
            Value::default(ValueType::F32),
            Value::default(ValueType::F64),
            Value::default(ValueType::I32),
            Value::default(ValueType::I64),
            Value::default(ValueType::F32),
            Value::default(ValueType::F64),
        ];
        let results = &mut [Value::I32(0); 16];
        b.iter(|| {
            for _ in 0..REPETITIONS {
                bare_call.call(&mut store, params, results).unwrap();
            }
        })
    });
}

fn bench_execute_global_bump(c: &mut Criterion) {
    const BUMP_AMOUNT: i32 = 100_000;
    c.bench_function("execute/global_bump", |b| {
        let (mut store, instance) = load_instance_from_wat(include_bytes!("wat/global_bump.wat"));
        let count_until = instance
            .get_export(&store, "bump")
            .and_then(Extern::into_func)
            .unwrap();
        let mut result = [Value::I32(0)];

        b.iter(|| {
            count_until
                .call(&mut store, &[Value::I32(BUMP_AMOUNT)], &mut result)
                .unwrap();
            assert_eq!(result, [Value::I32(BUMP_AMOUNT)]);
        })
    });
}

fn bench_execute_factorial(c: &mut Criterion) {
    const REPETITIONS: usize = 1_000;
    const INPUT: i64 = 25;
    const RESULT: i64 = 7034535277573963776; // factorial(25)
    let (mut store, instance) = load_instance_from_wat(include_bytes!("wat/factorial.wat"));
    let mut bench_fac = |bench_id: &str, func_name: &str| {
        c.bench_function(bench_id, |b| {
            let fac = instance
                .get_export(&store, func_name)
                .and_then(Extern::into_func)
                .unwrap()
                .typed::<i64, i64>(&store)
                .unwrap();
            b.iter(|| {
                for _ in 0..REPETITIONS {
                    assert_eq!(fac.call(&mut store, INPUT).unwrap(), RESULT);
                }
            })
        });
    };
    bench_fac("execute/factorial_recursive", "recursive_factorial");
    bench_fac("execute/factorial_iterative", "iterative_factorial");
}

fn bench_execute_recursive_ok(c: &mut Criterion) {
    const RECURSIVE_DEPTH: i32 = 8000;
    c.bench_function("execute/recursive_ok", |b| {
        let (mut store, instance) = load_instance_from_wat(include_bytes!("wat/recursive_ok.wat"));
        let bench_call = instance
            .get_export(&store, "call")
            .and_then(Extern::into_func)
            .unwrap();
        let mut result = [Value::I32(0)];

        b.iter(|| {
            bench_call
                .call(&mut store, &[Value::I32(RECURSIVE_DEPTH)], &mut result)
                .unwrap();
            assert_eq!(result, [Value::I32(0)]);
        })
    });
}

fn bench_execute_recursive_scan(c: &mut Criterion) {
    const RECURSIVE_SCAN_DEPTH: i32 = 8000;
    const RECURSIVE_SCAN_EXPECTED: i32 =
        ((RECURSIVE_SCAN_DEPTH * RECURSIVE_SCAN_DEPTH) + RECURSIVE_SCAN_DEPTH) / 2;
    c.bench_function("execute/recursive_scan", |b| {
        let (mut store, instance) =
            load_instance_from_wat(include_bytes!("wat/recursive_scan.wat"));
        let bench_call = instance
            .get_export(&store, "func")
            .and_then(Extern::into_func)
            .unwrap();
        let mut result = [Value::I32(0)];

        b.iter(|| {
            bench_call
                .call(&mut store, &[Value::I32(RECURSIVE_SCAN_DEPTH)], &mut result)
                .unwrap();
            assert_eq!(result, [Value::I32(RECURSIVE_SCAN_EXPECTED)]);
        })
    });
}

fn bench_execute_recursive_trap(c: &mut Criterion) {
    c.bench_function("execute/recursive_trap", |b| {
        let (mut store, instance) =
            load_instance_from_wat(include_bytes!("wat/recursive_trap.wat"));
        let bench_call = instance
            .get_export(&store, "call")
            .and_then(Extern::into_func)
            .unwrap();
        let mut result = [Value::I32(0)];
        b.iter(|| {
            let error = bench_call
                .call(&mut store, &[Value::I32(1000)], &mut result)
                .unwrap_err();
            match error {
                wasmi::Error::Trap(trap) => assert_matches::assert_matches!(
                    trap.as_code(),
                    Some(TrapCode::Unreachable),
                    "expected unreachable trap",
                ),
                _ => panic!("expected unreachable trap"),
            }
        })
    });
}

fn bench_execute_recursive_is_even(c: &mut Criterion) {
    c.bench_function("execute/recursive_is_even", |b| {
        let (mut store, instance) = load_instance_from_wat(include_bytes!("wat/is_even.wat"));
        let bench_call = instance
            .get_export(&store, "is_even")
            .and_then(Extern::into_func)
            .unwrap();
        let mut result = [Value::I32(0)];

        b.iter(|| {
            bench_call
                .call(&mut store, &[Value::I32(50_000)], &mut result)
                .unwrap();
        });

        assert_eq!(result, [Value::I32(1)]);
    });
}

/// How often the `host_call` should be called per Wasm invocation.
const HOST_CALLS_REPETITIONS: i64 = 1000;

fn bench_execute_host_calls(c: &mut Criterion) {
    c.bench_function("execute/host_calls", |b| {
        let wasm = wat2wasm(include_bytes!("wat/host_calls.wat"));
        let engine = Engine::default();
        let module = Module::new(&engine, &wasm[..]).unwrap();
        let mut linker = <Linker<()>>::default();
        let mut store = Store::new(&engine, ());
        let host_call = Func::wrap(&mut store, |value: i64| value.wrapping_sub(1));
        linker.define("benchmark", "host_call", host_call).unwrap();
        let instance = linker
            .instantiate(&mut store, &module)
            .unwrap()
            .ensure_no_start(&mut store)
            .unwrap();
        let call = instance
            .get_export(&store, "call")
            .and_then(Extern::into_func)
            .unwrap();
        let mut result = [Value::I64(0)];

        b.iter(|| {
            call.call(
                &mut store,
                &[Value::I64(HOST_CALLS_REPETITIONS)],
                &mut result,
            )
            .unwrap();
            assert_eq!(result, [Value::I64(0)]);
        })
    });
}

fn bench_execute_fibonacci(c: &mut Criterion) {
    const fn fib(n: i64) -> i64 {
        if n <= 1 {
            return n;
        }
        let mut n1: i64 = 1;
        let mut n2: i64 = 1;
        let mut i = 2;
        while i < n {
            let tmp = n1.wrapping_add(n2);
            n1 = n2;
            n2 = tmp;
            i += 1;
        }
        n2
    }

    const FIBONACCI_REC_N: i64 = 25;
    const FIBONACCI_REC_RESULT: i64 = fib(FIBONACCI_REC_N);
    const FIBONACCI_INC_N: i64 = 100_000;
    const FIBONACCI_INC_RESULT: i64 = fib(FIBONACCI_INC_N);
    let (mut store, instance) = load_instance_from_wat(include_bytes!("wat/fibonacci.wat"));
    let mut bench_fib = |bench_id: &str, func_name: &str, input: i64, expected: i64| {
        c.bench_function(bench_id, |b| {
            let fib = instance
                .get_export(&store, func_name)
                .and_then(Extern::into_func)
                .unwrap()
                .typed::<i64, i64>(&store)
                .unwrap();
            b.iter(|| {
                assert_eq!(fib.call(&mut store, input).unwrap(), expected);
            });
        });
    };
    bench_fib(
        "execute/fib_recursive",
        "fib_recursive",
        FIBONACCI_REC_N,
        FIBONACCI_REC_RESULT,
    );
    bench_fib(
        "execute/fib_iterative",
        "fib_iterative",
        FIBONACCI_INC_N,
        FIBONACCI_INC_RESULT,
    );
}

fn bench_execute_memory_sum(c: &mut Criterion) {
    c.bench_function("execute/memory_sum", |b| {
        let (mut store, instance) = load_instance_from_wat(include_bytes!("wat/memory-sum.wat"));
        let sum = instance
            .get_export(&store, "sum_bytes")
            .and_then(Extern::into_func)
            .unwrap();
        let mem = instance
            .get_export(&store, "mem")
<<<<<<< HEAD
            .and_then(v1::Extern::into_memory)
            .unwrap();
        mem.grow(&mut store, v1::core::Pages::new(1).unwrap())
=======
            .and_then(Extern::into_memory)
>>>>>>> f3f42b10
            .unwrap();
        mem.grow(&mut store, Pages(1)).unwrap();
        let len = 100_000;
        let mut expected_sum: i64 = 0;
        for (n, byte) in &mut mem.data_mut(&mut store)[..len].iter_mut().enumerate() {
            let new_byte = (n % 256) as u8;
            *byte = new_byte;
            expected_sum += new_byte as u64 as i64;
        }
        let mut result = [Value::I32(0)];
        b.iter(|| {
            sum.call(&mut store, &[Value::I32(len as i32)], &mut result)
                .unwrap();
        });
        assert_eq!(result, [Value::I64(expected_sum)]);
    });
}

fn bench_execute_memory_fill(c: &mut Criterion) {
    c.bench_function("execute/memory_fill", |b| {
        let (mut store, instance) = load_instance_from_wat(include_bytes!("wat/memory-fill.wat"));
        let fill = instance
            .get_export(&store, "fill_bytes")
            .and_then(Extern::into_func)
            .unwrap();
        let mem = instance
            .get_export(&store, "mem")
<<<<<<< HEAD
            .and_then(v1::Extern::into_memory)
            .unwrap();
        mem.grow(&mut store, v1::core::Pages::new(1).unwrap())
=======
            .and_then(Extern::into_memory)
>>>>>>> f3f42b10
            .unwrap();
        mem.grow(&mut store, Pages(1)).unwrap();
        let ptr = 0x100;
        let len = 100_000;
        let value = 0x42_u8;
        mem.data_mut(&mut store)[ptr..(ptr + len)].fill(0x00);
        let params = [
            Value::I32(ptr as i32),
            Value::I32(len as i32),
            Value::I32(value as i32),
        ];
        b.iter(|| {
            fill.call(&mut store, &params, &mut []).unwrap();
        });
        assert!(mem.data(&store)[ptr..(ptr + len)]
            .iter()
            .all(|byte| (*byte as u8) == value));
    });
}

fn bench_execute_vec_add(c: &mut Criterion) {
    fn test_for<A, B>(
        b: &mut Bencher,
        vec_add: Func,
        mut store: &mut Store<()>,
        mem: Memory,
        len: usize,
        vec_a: A,
        vec_b: B,
    ) where
        A: IntoIterator<Item = i32>,
        B: IntoIterator<Item = i32>,
    {
        use core::mem::size_of;

        let ptr_result = 10;
        let len_result = len * size_of::<i64>();
        let ptr_a = ptr_result + len_result;
        let len_a = len * size_of::<i32>();
        let ptr_b = ptr_a + len_a;

        // Reset `result` buffer to zeros:
        mem.data_mut(&mut store)[ptr_result..ptr_result + (len * size_of::<i32>())].fill(0);
        // Initialize `a` buffer:
        for (n, a) in vec_a.into_iter().take(len).enumerate() {
            mem.write(&mut store, ptr_a + (n * size_of::<i32>()), &a.to_le_bytes())
                .unwrap();
        }
        // Initialize `b` buffer:
        for (n, b) in vec_b.into_iter().take(len).enumerate() {
            mem.write(&mut store, ptr_b + (n * size_of::<i32>()), &b.to_le_bytes())
                .unwrap();
        }

        // Prepare parameters and all Wasm `vec_add`:
        let params = [
            Value::I32(ptr_result as i32),
            Value::I32(ptr_a as i32),
            Value::I32(ptr_b as i32),
            Value::I32(len as i32),
        ];
        b.iter(|| {
            vec_add.call(&mut store, &params, &mut []).unwrap();
        });

        // Validate the result buffer:
        for n in 0..len {
            let mut buffer4 = [0x00; 4];
            let mut buffer8 = [0x00; 8];
            let a = {
                mem.read(&store, ptr_a + (n * size_of::<i32>()), &mut buffer4)
                    .unwrap();
                i32::from_le_bytes(buffer4)
            };
            let b = {
                mem.read(&store, ptr_b + (n * size_of::<i32>()), &mut buffer4)
                    .unwrap();
                i32::from_le_bytes(buffer4)
            };
            let actual_result = {
                mem.read(&store, ptr_result + (n * size_of::<i64>()), &mut buffer8)
                    .unwrap();
                i64::from_le_bytes(buffer8)
            };
            let expected_result = (a as i64) + (b as i64);
            assert_eq!(
                expected_result, actual_result,
                "given a = {a} and b = {b}, results diverge at index {n}"
            );
        }
    }

    c.bench_function("execute/memory_vec_add", |b| {
        let (mut store, instance) =
            load_instance_from_wat(include_bytes!("wat/memory-vec-add.wat"));
        let vec_add = instance
            .get_export(&store, "vec_add")
            .and_then(Extern::into_func)
            .unwrap();
        let mem = instance
            .get_export(&store, "mem")
<<<<<<< HEAD
            .and_then(v1::Extern::into_memory)
            .unwrap();
        mem.grow(&mut store, v1::core::Pages::new(25).unwrap())
=======
            .and_then(Extern::into_memory)
>>>>>>> f3f42b10
            .unwrap();
        mem.grow(&mut store, Pages(25)).unwrap();
        let len = 100_000;
        test_for(
            b,
            vec_add,
            &mut store,
            mem,
            len,
            (0..len).map(|i| (i * i) as i32),
            (0..len).map(|i| (i * 10) as i32),
        )
    });
}<|MERGE_RESOLUTION|>--- conflicted
+++ resolved
@@ -19,7 +19,7 @@
     Module,
     Store,
 };
-use wasmi_core::{memory_units::Pages, ValueType, F32, F64};
+use wasmi_core::{Pages, ValueType, F32, F64};
 
 const WASM_KERNEL: &str =
     "benches/wasm/wasm_kernel/target/wasm32-unknown-unknown/release/wasm_kernel.wasm";
@@ -737,15 +737,9 @@
             .unwrap();
         let mem = instance
             .get_export(&store, "mem")
-<<<<<<< HEAD
-            .and_then(v1::Extern::into_memory)
-            .unwrap();
-        mem.grow(&mut store, v1::core::Pages::new(1).unwrap())
-=======
             .and_then(Extern::into_memory)
->>>>>>> f3f42b10
-            .unwrap();
-        mem.grow(&mut store, Pages(1)).unwrap();
+            .unwrap();
+        mem.grow(&mut store, Pages::new(1).unwrap()).unwrap();
         let len = 100_000;
         let mut expected_sum: i64 = 0;
         for (n, byte) in &mut mem.data_mut(&mut store)[..len].iter_mut().enumerate() {
@@ -771,15 +765,9 @@
             .unwrap();
         let mem = instance
             .get_export(&store, "mem")
-<<<<<<< HEAD
-            .and_then(v1::Extern::into_memory)
-            .unwrap();
-        mem.grow(&mut store, v1::core::Pages::new(1).unwrap())
-=======
             .and_then(Extern::into_memory)
->>>>>>> f3f42b10
-            .unwrap();
-        mem.grow(&mut store, Pages(1)).unwrap();
+            .unwrap();
+        mem.grow(&mut store, Pages::new(1).unwrap()).unwrap();
         let ptr = 0x100;
         let len = 100_000;
         let value = 0x42_u8;
@@ -879,18 +867,11 @@
             .unwrap();
         let mem = instance
             .get_export(&store, "mem")
-<<<<<<< HEAD
-            .and_then(v1::Extern::into_memory)
-            .unwrap();
-        mem.grow(&mut store, v1::core::Pages::new(25).unwrap())
-=======
             .and_then(Extern::into_memory)
->>>>>>> f3f42b10
-            .unwrap();
-        mem.grow(&mut store, Pages(25)).unwrap();
+            .unwrap();
+        mem.grow(&mut store, Pages::new(25).unwrap()).unwrap();
         let len = 100_000;
-        test_for(
-            b,
+        test_for(b,
             vec_add,
             &mut store,
             mem,
