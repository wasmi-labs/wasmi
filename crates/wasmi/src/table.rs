--- conflicted
+++ resolved
@@ -1,8 +1,7 @@
 #![allow(clippy::len_without_is_empty)]
 
+use super::{AsContext, AsContextMut, Func, Stored};
 use crate::{element::ElementSegmentEntity, instance::InstanceEntity};
-
-use super::{AsContext, AsContextMut, Func, Stored};
 use alloc::vec::Vec;
 use core::{cmp::max, fmt, fmt::Display};
 use wasmi_arena::ArenaIndex;
@@ -403,12 +402,8 @@
     pub fn grow(&self, mut ctx: impl AsContextMut, delta: u32) -> Result<(), TableError> {
         ctx.as_context_mut()
             .store
-<<<<<<< HEAD
+            .inner
             .resolve_table_mut(self)
-=======
-            .inner
-            .resolve_table_mut(*self)
->>>>>>> 75d52f4d
             .grow(delta)
     }
 
@@ -442,12 +437,8 @@
     ) -> Result<(), TableError> {
         ctx.as_context_mut()
             .store
-<<<<<<< HEAD
+            .inner
             .resolve_table_mut(self)
-=======
-            .inner
-            .resolve_table_mut(*self)
->>>>>>> 75d52f4d
             .set(index, value)
     }
 
