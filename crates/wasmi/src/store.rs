use crate::{
    collections::arena::{Arena, ArenaIndex, GuardedEntity},
    core::TrapCode,
    engine::{DedupFuncType, FuelCosts},
    externref::{ExternObject, ExternObjectEntity, ExternObjectIdx},
    func::{Trampoline, TrampolineEntity, TrampolineIdx},
    memory::{DataSegment, MemoryError},
    module::InstantiationError,
    table::TableError,
    Config,
    DataSegmentEntity,
    DataSegmentIdx,
    ElementSegment,
    ElementSegmentEntity,
    ElementSegmentIdx,
    Engine,
    Error,
    Func,
    FuncEntity,
    FuncIdx,
    FuncType,
    Global,
    GlobalEntity,
    GlobalIdx,
    Instance,
    InstanceEntity,
    InstanceIdx,
    Memory,
    MemoryEntity,
    MemoryIdx,
    ResourceLimiter,
    Table,
    TableEntity,
    TableIdx,
};
use core::{
    fmt::{self, Debug},
    sync::atomic::{AtomicU32, Ordering},
};
use std::boxed::Box;

/// A unique store index.
///
/// # Note
///
/// Used to protect against invalid entity indices.
#[derive(Debug, Copy, Clone, PartialEq, Eq)]
pub struct StoreIdx(u32);

impl ArenaIndex for StoreIdx {
    fn into_usize(self) -> usize {
        self.0 as usize
    }

    fn from_usize(value: usize) -> Self {
        let value = value.try_into().unwrap_or_else(|error| {
            panic!("index {value} is out of bounds as store index: {error}")
        });
        Self(value)
    }
}

impl StoreIdx {
    /// Returns a new unique [`StoreIdx`].
    fn new() -> Self {
        /// A static store index counter.
        static CURRENT_STORE_IDX: AtomicU32 = AtomicU32::new(0);
        let next_idx = CURRENT_STORE_IDX.fetch_add(1, Ordering::AcqRel);
        Self(next_idx)
    }
}

/// A stored entity.
pub type Stored<Idx> = GuardedEntity<StoreIdx, Idx>;

/// A wrapper around an optional `&mut dyn` [`ResourceLimiter`], that exists
/// both to make types a little easier to read and to provide a `Debug` impl so
/// that `#[derive(Debug)]` works on structs that contain it.
pub struct ResourceLimiterRef<'a>(Option<&'a mut (dyn ResourceLimiter)>);
impl<'a> Debug for ResourceLimiterRef<'a> {
    fn fmt(&self, f: &mut fmt::Formatter<'_>) -> fmt::Result {
        write!(f, "ResourceLimiterRef(...)")
    }
}

impl<'a> ResourceLimiterRef<'a> {
    pub fn as_resource_limiter(&mut self) -> &mut Option<&'a mut dyn ResourceLimiter> {
        &mut self.0
    }
}

/// A wrapper around a boxed `dyn FnMut(&mut T)` returning a `&mut dyn`
/// [`ResourceLimiter`]; in other words a function that one can call to retrieve
/// a [`ResourceLimiter`] from the [`Store`] object's user data type `T`.
///
/// This wrapper exists both to make types a little easier to read and to
/// provide a `Debug` impl so that `#[derive(Debug)]` works on structs that
/// contain it.
struct ResourceLimiterQuery<T>(Box<dyn FnMut(&mut T) -> &mut (dyn ResourceLimiter) + Send + Sync>);
impl<T> Debug for ResourceLimiterQuery<T> {
    fn fmt(&self, f: &mut fmt::Formatter<'_>) -> fmt::Result {
        write!(f, "ResourceLimiterQuery(...)")
    }
}

/// A wrapper used to store hooks added with [`Store::call_hook`], containing a
/// boxed `FnMut(&mut T, CallHook) -> Result<(), Error>`.
///
/// This wrapper exists to provide a `Debug` impl so that `#[derive(Debug)]`
/// works for [`Store`].
#[allow(clippy::type_complexity)]
struct CallHookWrapper<T>(Box<dyn FnMut(&mut T, CallHook) -> Result<(), Error> + Send + Sync>);
impl<T> Debug for CallHookWrapper<T> {
    fn fmt(&self, f: &mut fmt::Formatter<'_>) -> fmt::Result {
        write!(f, "CallHook(...)")
    }
}

/// The store that owns all data associated to Wasm modules.
#[derive(Debug)]
pub struct Store<T> {
    /// All data that is not associated to `T`.
    ///
    /// # Note
    ///
    /// This is re-exported to the rest of the crate since
    /// it is used directly by the engine's executor.
    pub(crate) inner: StoreInner,
    /// Stored host function trampolines.
    trampolines: Arena<TrampolineIdx, TrampolineEntity<T>>,
    /// User provided host data owned by the [`Store`].
    data: T,
    /// User provided hook to retrieve a [`ResourceLimiter`].
    limiter: Option<ResourceLimiterQuery<T>>,
    /// User provided callback called when a host calls a WebAssembly function
    /// or a WebAssembly function calls a host function, or these functions
    /// return.
    call_hook: Option<CallHookWrapper<T>>,
}

/// The inner store that owns all data not associated to the host state.
#[derive(Debug)]
pub struct StoreInner {
    /// The unique store index.
    ///
    /// Used to protect against invalid entity indices.
    store_idx: StoreIdx,
    /// Stored Wasm or host functions.
    funcs: Arena<FuncIdx, FuncEntity>,
    /// Stored linear memories.
    memories: Arena<MemoryIdx, MemoryEntity>,
    /// Stored tables.
    tables: Arena<TableIdx, TableEntity>,
    /// Stored global variables.
    globals: Arena<GlobalIdx, GlobalEntity>,
    /// Stored module instances.
    instances: Arena<InstanceIdx, InstanceEntity>,
    /// Stored data segments.
    datas: Arena<DataSegmentIdx, DataSegmentEntity>,
    /// Stored data segments.
    elems: Arena<ElementSegmentIdx, ElementSegmentEntity>,
    /// Stored external objects for [`ExternRef`] types.
    ///
    /// [`ExternRef`]: [`crate::ExternRef`]
    extern_objects: Arena<ExternObjectIdx, ExternObjectEntity>,
    /// The [`Engine`] in use by the [`Store`].
    ///
    /// Amongst others the [`Engine`] stores the Wasm function definitions.
    engine: Engine,
    /// The fuel of the [`Store`].
    fuel: Fuel,
}

#[test]
fn test_store_is_send_sync() {
    const _: () = {
        #[allow(clippy::extra_unused_type_parameters)]
        fn assert_send<T: Send>() {}
        #[allow(clippy::extra_unused_type_parameters)]
        fn assert_sync<T: Sync>() {}
        let _ = assert_send::<Store<()>>;
        let _ = assert_sync::<Store<()>>;
    };
}

/// Argument to the callback set by [`Store::call_hook`] to indicate why the
/// callback was invoked.
#[derive(Debug)]
pub enum CallHook {
    /// Indicates that a WebAssembly function is being called from the host.
    CallingWasm,
    /// Indicates that a WebAssembly function called from the host is returning.
    ReturningFromWasm,
    /// Indicates that a host function is being called from a WebAssembly function.
    CallingHost,
    /// Indicates that a host function called from a WebAssembly function is returning.
    ReturningFromHost,
}

/// An error that may be encountered when operating on the [`Store`].
#[derive(Debug, Clone)]
pub enum FuelError {
    /// Raised when trying to use any of the `fuel` methods while fuel metering is disabled.
    FuelMeteringDisabled,
    /// Raised when trying to consume more fuel than is available in the [`Store`].
    OutOfFuel,
}

#[cfg(feature = "std")]
impl std::error::Error for FuelError {}

impl fmt::Display for FuelError {
    fn fmt(&self, f: &mut fmt::Formatter<'_>) -> fmt::Result {
        match self {
            Self::FuelMeteringDisabled => write!(f, "fuel metering is disabled"),
            Self::OutOfFuel => write!(f, "all fuel consumed"),
        }
    }
}

impl FuelError {
    /// Returns an error indicating that fuel metering has been disabled.
    ///
    /// # Note
    ///
    /// This method exists to indicate that this execution path is cold.
    #[cold]
    pub fn fuel_metering_disabled() -> Self {
        Self::FuelMeteringDisabled
    }

    /// Returns an error indicating that too much fuel has been consumed.
    ///
    /// # Note
    ///
    /// This method exists to indicate that this execution path is cold.
    #[cold]
    pub fn out_of_fuel() -> Self {
        Self::OutOfFuel
    }
}

/// The remaining and consumed fuel counters.
#[derive(Debug, Copy, Clone)]
pub struct Fuel {
    /// The remaining fuel.
    remaining: u64,
    /// This is `true` if fuel metering is enabled for the [`Engine`].
    enabled: bool,
    /// The fuel costs provided by the [`Engine`]'s [`Config`].
    ///
    /// [`Config`]: crate::Config
    costs: FuelCosts,
}

impl Fuel {
    /// Creates a new [`Fuel`] for the [`Engine`].
    pub fn new(config: &Config) -> Self {
        let enabled = config.get_consume_fuel();
        let costs = *config.fuel_costs();
        Self {
            remaining: 0,
            enabled,
            costs,
        }
    }

    /// Returns `true` if fuel metering is enabled.
    fn is_fuel_metering_enabled(&self) -> bool {
        self.enabled
    }

    /// Returns `Ok` if fuel metering is enabled.
    ///
    /// Returns descriptive [`FuelError`] otherwise.
    ///
    /// # Errors
    ///
    /// If fuel metering is disabled.
    fn check_fuel_metering_enabled(&self) -> Result<(), FuelError> {
        if !self.is_fuel_metering_enabled() {
            return Err(FuelError::fuel_metering_disabled());
        }
        Ok(())
    }

    /// Sets the remaining fuel to `fuel`.
    ///
    /// # Errors
    ///
    /// If fuel metering is disabled.
    pub fn set_fuel(&mut self, fuel: u64) -> Result<(), FuelError> {
        self.check_fuel_metering_enabled()?;
        self.remaining = fuel;
        Ok(())
    }

    /// Returns the remaining fuel.
    ///
    /// # Errors
    ///
    /// If fuel metering is disabled.
    pub fn get_fuel(&self) -> Result<u64, FuelError> {
        self.check_fuel_metering_enabled()?;
        Ok(self.remaining)
    }

    /// Synthetically consumes an amount of [`Fuel`] from the [`Store`].
    ///
    /// Returns the remaining amount of [`Fuel`] after this operation.
    ///
    /// # Note
    ///
    /// - This does not check if fuel metering is enabled.
    /// - This API is intended for use cases where it is clear that fuel metering is
    ///   enabled and where a check would incur unnecessary overhead in a hot path.
    ///   An example of this is the execution of consume fuel instructions since
    ///   those only exist if fuel metering is enabled.
    ///
    /// # Errors
    ///
    /// If out of fuel.
    pub(crate) fn consume_fuel_unchecked(&mut self, delta: u64) -> Result<u64, TrapCode> {
        self.remaining = self
            .remaining
            .checked_sub(delta)
            .ok_or(TrapCode::OutOfFuel)?;
        Ok(self.remaining)
    }

    /// Synthetically consumes an amount of [`Fuel`] for the [`Store`].
    ///
    /// Returns the remaining amount of [`Fuel`] after this operation.
    ///
    /// # Errors
    ///
    /// - If fuel metering is disabled.
    /// - If out of fuel.
    pub(crate) fn consume_fuel(
        &mut self,
        f: impl FnOnce(&FuelCosts) -> u64,
    ) -> Result<u64, FuelError> {
        self.check_fuel_metering_enabled()?;
        self.consume_fuel_unchecked(f(&self.costs))
            .map_err(|_| FuelError::OutOfFuel)
    }

    /// Synthetically consumes an amount of [`Fuel`] from the [`Store`] if fuel metering is enabled.
    ///
    /// # Note
    ///
    /// This does nothing if fuel metering is disabled.
    ///
    /// # Errors
    ///
    /// - If out of fuel.
    pub(crate) fn consume_fuel_if(
        &mut self,
        f: impl FnOnce(&FuelCosts) -> u64,
    ) -> Result<(), TrapCode> {
        match self.consume_fuel(f) {
            Err(FuelError::OutOfFuel) => Err(TrapCode::OutOfFuel),
            Err(FuelError::FuelMeteringDisabled) | Ok(_) => Ok(()),
        }
    }
}

impl StoreInner {
    /// Creates a new [`StoreInner`] for the given [`Engine`].
    pub fn new(engine: &Engine) -> Self {
        let fuel = Fuel::new(engine.config());
        StoreInner {
            engine: engine.clone(),
            store_idx: StoreIdx::new(),
            funcs: Arena::new(),
            memories: Arena::new(),
            tables: Arena::new(),
            globals: Arena::new(),
            instances: Arena::new(),
            datas: Arena::new(),
            elems: Arena::new(),
            extern_objects: Arena::new(),
            fuel,
        }
    }

    /// Returns the [`Engine`] that this store is associated with.
    pub fn engine(&self) -> &Engine {
        &self.engine
    }

    /// Returns an exclusive reference to the [`Fuel`] counters.
    pub fn fuel_mut(&mut self) -> &mut Fuel {
        &mut self.fuel
    }

    /// Wraps an entity `Idx` (index type) as a [`Stored<Idx>`] type.
    ///
    /// # Note
    ///
    /// [`Stored<Idx>`] associates an `Idx` type with the internal store index.
    /// This way wrapped indices cannot be misused with incorrect [`Store`] instances.
    fn wrap_stored<Idx>(&self, entity_idx: Idx) -> Stored<Idx> {
        Stored::new(self.store_idx, entity_idx)
    }

    /// Unwraps the given [`Stored<Idx>`] reference and returns the `Idx`.
    ///
    /// # Panics
    ///
    /// If the [`Stored<Idx>`] does not originate from this [`Store`].
    fn unwrap_stored<Idx>(&self, stored: &Stored<Idx>) -> Idx
    where
        Idx: ArenaIndex + Debug,
    {
        stored.entity_index(self.store_idx).unwrap_or_else(|| {
            panic!(
                "entity reference ({:?}) does not belong to store {:?}",
                stored, self.store_idx,
            )
        })
    }

    /// Allocates a new [`GlobalEntity`] and returns a [`Global`] reference to it.
    pub fn alloc_global(&mut self, global: GlobalEntity) -> Global {
        let global = self.globals.alloc(global);
        Global::from_inner(self.wrap_stored(global))
    }

    /// Allocates a new [`TableEntity`] and returns a [`Table`] reference to it.
    pub fn alloc_table(&mut self, table: TableEntity) -> Table {
        let table = self.tables.alloc(table);
        Table::from_inner(self.wrap_stored(table))
    }

    /// Allocates a new [`MemoryEntity`] and returns a [`Memory`] reference to it.
    pub fn alloc_memory(&mut self, memory: MemoryEntity) -> Memory {
        let memory = self.memories.alloc(memory);
        Memory::from_inner(self.wrap_stored(memory))
    }

    /// Allocates a new [`DataSegmentEntity`] and returns a [`DataSegment`] reference to it.
    pub fn alloc_data_segment(&mut self, segment: DataSegmentEntity) -> DataSegment {
        let segment = self.datas.alloc(segment);
        DataSegment::from_inner(self.wrap_stored(segment))
    }

    /// Allocates a new [`ElementSegmentEntity`] and returns a [`ElementSegment`] reference to it.
    pub(super) fn alloc_element_segment(
        &mut self,
        segment: ElementSegmentEntity,
    ) -> ElementSegment {
        let segment = self.elems.alloc(segment);
        ElementSegment::from_inner(self.wrap_stored(segment))
    }

    /// Allocates a new [`ExternObjectEntity`] and returns a [`ExternObject`] reference to it.
    pub(super) fn alloc_extern_object(&mut self, object: ExternObjectEntity) -> ExternObject {
        let object = self.extern_objects.alloc(object);
        ExternObject::from_inner(self.wrap_stored(object))
    }

    /// Allocates a new uninitialized [`InstanceEntity`] and returns an [`Instance`] reference to it.
    ///
    /// # Note
    ///
    /// - This will create an uninitialized dummy [`InstanceEntity`] as a place holder
    ///   for the returned [`Instance`]. Using this uninitialized [`Instance`] will result
    ///   in a runtime panic.
    /// - The returned [`Instance`] must later be initialized via the [`StoreInner::initialize_instance`]
    ///   method. Afterwards the [`Instance`] may be used.
    pub fn alloc_instance(&mut self) -> Instance {
        let instance = self.instances.alloc(InstanceEntity::uninitialized());
        Instance::from_inner(self.wrap_stored(instance))
    }

    /// Initializes the [`Instance`] using the given [`InstanceEntity`].
    ///
    /// # Note
    ///
    /// After this operation the [`Instance`] is initialized and can be used.
    ///
    /// # Panics
    ///
    /// - If the [`Instance`] does not belong to the [`Store`].
    /// - If the [`Instance`] is unknown to the [`Store`].
    /// - If the [`Instance`] has already been initialized.
    /// - If the given [`InstanceEntity`] is itself not initialized, yet.
    pub fn initialize_instance(&mut self, instance: Instance, init: InstanceEntity) {
        assert!(
            init.is_initialized(),
            "encountered an uninitialized new instance entity: {init:?}",
        );
        let idx = self.unwrap_stored(instance.as_inner());
        let uninit = self
            .instances
            .get_mut(idx)
            .unwrap_or_else(|| panic!("missing entity for the given instance: {instance:?}"));
        assert!(
            !uninit.is_initialized(),
            "encountered an already initialized instance: {uninit:?}",
        );
        *uninit = init;
    }

    /// Returns a shared reference to the entity indexed by the given `idx`.
    ///
    /// # Panics
    ///
    /// - If the indexed entity does not originate from this [`Store`].
    /// - If the entity index cannot be resolved to its entity.
    fn resolve<'a, Idx, Entity>(
        &self,
        idx: &Stored<Idx>,
        entities: &'a Arena<Idx, Entity>,
    ) -> &'a Entity
    where
        Idx: ArenaIndex + Debug,
    {
        let idx = self.unwrap_stored(idx);
        entities
            .get(idx)
            .unwrap_or_else(|| panic!("failed to resolve stored entity: {idx:?}"))
    }

    /// Returns an exclusive reference to the entity indexed by the given `idx`.
    ///
    /// # Note
    ///
    /// Due to borrow checking issues this method takes an already unwrapped
    /// `Idx` unlike the [`StoreInner::resolve`] method.
    ///
    /// # Panics
    ///
    /// - If the entity index cannot be resolved to its entity.
    fn resolve_mut<Idx, Entity>(idx: Idx, entities: &mut Arena<Idx, Entity>) -> &mut Entity
    where
        Idx: ArenaIndex + Debug,
    {
        entities
            .get_mut(idx)
            .unwrap_or_else(|| panic!("failed to resolve stored entity: {idx:?}"))
    }

    /// Returns the [`FuncType`] associated to the given [`DedupFuncType`].
    ///
    /// # Panics
    ///
    /// - If the [`DedupFuncType`] does not originate from this [`Store`].
    /// - If the [`DedupFuncType`] cannot be resolved to its entity.
    pub fn resolve_func_type(&self, func_type: &DedupFuncType) -> FuncType {
        self.resolve_func_type_with(func_type, FuncType::clone)
    }

    /// Calls `f` on the [`FuncType`] associated to the given [`DedupFuncType`] and returns the result.
    ///
    /// # Panics
    ///
    /// - If the [`DedupFuncType`] does not originate from this [`Store`].
    /// - If the [`DedupFuncType`] cannot be resolved to its entity.
    pub fn resolve_func_type_with<R>(
        &self,
        func_type: &DedupFuncType,
        f: impl FnOnce(&FuncType) -> R,
    ) -> R {
        self.engine.resolve_func_type(func_type, f)
    }

    /// Returns a shared reference to the [`GlobalEntity`] associated to the given [`Global`].
    ///
    /// # Panics
    ///
    /// - If the [`Global`] does not originate from this [`Store`].
    /// - If the [`Global`] cannot be resolved to its entity.
    pub fn resolve_global(&self, global: &Global) -> &GlobalEntity {
        self.resolve(global.as_inner(), &self.globals)
    }

    /// Returns an exclusive reference to the [`GlobalEntity`] associated to the given [`Global`].
    ///
    /// # Panics
    ///
    /// - If the [`Global`] does not originate from this [`Store`].
    /// - If the [`Global`] cannot be resolved to its entity.
    pub fn resolve_global_mut(&mut self, global: &Global) -> &mut GlobalEntity {
        let idx = self.unwrap_stored(global.as_inner());
        Self::resolve_mut(idx, &mut self.globals)
    }

    /// Returns a shared reference to the [`TableEntity`] associated to the given [`Table`].
    ///
    /// # Panics
    ///
    /// - If the [`Table`] does not originate from this [`Store`].
    /// - If the [`Table`] cannot be resolved to its entity.
    pub fn resolve_table(&self, table: &Table) -> &TableEntity {
        self.resolve(table.as_inner(), &self.tables)
    }

    /// Returns an exclusive reference to the [`TableEntity`] associated to the given [`Table`].
    ///
    /// # Panics
    ///
    /// - If the [`Table`] does not originate from this [`Store`].
    /// - If the [`Table`] cannot be resolved to its entity.
    pub fn resolve_table_mut(&mut self, table: &Table) -> &mut TableEntity {
        let idx = self.unwrap_stored(table.as_inner());
        Self::resolve_mut(idx, &mut self.tables)
    }

    /// Returns an exclusive reference to the [`TableEntity`] and [`ElementSegmentEntity`] associated to `table` and `elem`.
    ///
    /// # Panics
    ///
    /// - If the [`Table`] does not originate from this [`Store`].
    /// - If the [`Table`] cannot be resolved to its entity.
    /// - If the [`ElementSegment`] does not originate from this [`Store`].
    /// - If the [`ElementSegment`] cannot be resolved to its entity.
    pub fn resolve_table_and_element_mut(
        &mut self,
        table: &Table,
        elem: &ElementSegment,
    ) -> (&mut TableEntity, &mut ElementSegmentEntity) {
        let table_idx = self.unwrap_stored(table.as_inner());
        let elem_idx = self.unwrap_stored(elem.as_inner());
        let table = Self::resolve_mut(table_idx, &mut self.tables);
        let elem = Self::resolve_mut(elem_idx, &mut self.elems);
        (table, elem)
    }

    /// Returns both
    ///
    /// - an exclusive reference to the [`TableEntity`] associated to the given [`Table`]
    /// - an exclusive reference to the [`Fuel`] of the [`StoreInner`].
    ///
    /// # Panics
    ///
    /// - If the [`Table`] does not originate from this [`Store`].
    /// - If the [`Table`] cannot be resolved to its entity.
    pub fn resolve_table_and_fuel_mut(&mut self, table: &Table) -> (&mut TableEntity, &mut Fuel) {
        let idx = self.unwrap_stored(table.as_inner());
        let table = Self::resolve_mut(idx, &mut self.tables);
        let fuel = &mut self.fuel;
        (table, fuel)
    }

    /// Returns an exclusive reference to the [`TableEntity`] associated to the given [`Table`].
    ///
    /// # Panics
    ///
    /// - If the [`Table`] does not originate from this [`Store`].
    /// - If the [`Table`] cannot be resolved to its entity.
    pub fn resolve_table_pair_and_fuel(
        &mut self,
        fst: &Table,
        snd: &Table,
    ) -> (&mut TableEntity, &mut TableEntity, &mut Fuel) {
        let fst = self.unwrap_stored(fst.as_inner());
        let snd = self.unwrap_stored(snd.as_inner());
        let (fst, snd) = self.tables.get_pair_mut(fst, snd).unwrap_or_else(|| {
            panic!("failed to resolve stored pair of entities: {fst:?} and {snd:?}")
        });
        let fuel = &mut self.fuel;
        (fst, snd, fuel)
    }

    /// Returns the following data:
    ///
    /// - A shared reference to the [`InstanceEntity`] associated to the given [`Instance`].
    /// - An exclusive reference to the [`TableEntity`] associated to the given [`Table`].
    /// - A shared reference to the [`ElementSegmentEntity`] associated to the given [`ElementSegment`].
    /// - An exclusive reference to the [`Fuel`] of the [`StoreInner`].
    ///
    /// # Note
    ///
    /// This method exists to properly handle use cases where
    /// otherwise the Rust borrow-checker would not accept.
    ///
    /// # Panics
    ///
    /// - If the [`Instance`] does not originate from this [`Store`].
    /// - If the [`Instance`] cannot be resolved to its entity.
    /// - If the [`Table`] does not originate from this [`Store`].
    /// - If the [`Table`] cannot be resolved to its entity.
    /// - If the [`ElementSegment`] does not originate from this [`Store`].
    /// - If the [`ElementSegment`] cannot be resolved to its entity.
    pub(super) fn resolve_table_init_params(
        &mut self,
        table: &Table,
        segment: &ElementSegment,
    ) -> (&mut TableEntity, &ElementSegmentEntity, &mut Fuel) {
        let mem_idx = self.unwrap_stored(table.as_inner());
        let data_idx = segment.as_inner();
<<<<<<< HEAD
        let instance_idx = instance.as_inner();
        let instance = self.resolve(instance_idx, &self.instances);
        let elem = self.resolve(data_idx, &self.elems);
        let table = Self::resolve_mut(mem_idx, &mut self.tables);
        let fuel = &mut self.fuel;
        (instance, table, elem, fuel)
=======
        let data = self.resolve(data_idx, &self.elems);
        let mem = Self::resolve_mut(mem_idx, &mut self.tables);
        let fuel = &mut self.fuel;
        (mem, data, fuel)
>>>>>>> 1d98b714
    }

    /// Returns a shared reference to the [`ElementSegmentEntity`] associated to the given [`ElementSegment`].
    ///
    /// # Panics
    ///
    /// - If the [`ElementSegment`] does not originate from this [`Store`].
    /// - If the [`ElementSegment`] cannot be resolved to its entity.
    pub fn resolve_element_segment(&self, segment: &ElementSegment) -> &ElementSegmentEntity {
        self.resolve(segment.as_inner(), &self.elems)
    }

    /// Returns an exclusive reference to the [`ElementSegmentEntity`] associated to the given [`ElementSegment`].
    ///
    /// # Panics
    ///
    /// - If the [`ElementSegment`] does not originate from this [`Store`].
    /// - If the [`ElementSegment`] cannot be resolved to its entity.
    pub fn resolve_element_segment_mut(
        &mut self,
        segment: &ElementSegment,
    ) -> &mut ElementSegmentEntity {
        let idx = self.unwrap_stored(segment.as_inner());
        Self::resolve_mut(idx, &mut self.elems)
    }

    /// Returns a shared reference to the [`MemoryEntity`] associated to the given [`Memory`].
    ///
    /// # Panics
    ///
    /// - If the [`Memory`] does not originate from this [`Store`].
    /// - If the [`Memory`] cannot be resolved to its entity.
    pub fn resolve_memory<'a>(&'a self, memory: &Memory) -> &'a MemoryEntity {
        self.resolve(memory.as_inner(), &self.memories)
    }

    /// Returns an exclusive reference to the [`MemoryEntity`] associated to the given [`Memory`].
    ///
    /// # Panics
    ///
    /// - If the [`Memory`] does not originate from this [`Store`].
    /// - If the [`Memory`] cannot be resolved to its entity.
    pub fn resolve_memory_mut<'a>(&'a mut self, memory: &Memory) -> &'a mut MemoryEntity {
        let idx = self.unwrap_stored(memory.as_inner());
        Self::resolve_mut(idx, &mut self.memories)
    }

    /// Returns an exclusive reference to the [`MemoryEntity`] associated to the given [`Memory`].
    ///
    /// # Panics
    ///
    /// - If the [`Memory`] does not originate from this [`Store`].
    /// - If the [`Memory`] cannot be resolved to its entity.
    pub fn resolve_memory_and_fuel_mut(
        &mut self,
        memory: &Memory,
    ) -> (&mut MemoryEntity, &mut Fuel) {
        let idx = self.unwrap_stored(memory.as_inner());
        let memory = Self::resolve_mut(idx, &mut self.memories);
        let fuel = &mut self.fuel;
        (memory, fuel)
    }

    /// Returns the following data:
    ///
    /// - An exclusive reference to the [`MemoryEntity`] associated to the given [`Memory`].
    /// - A shared reference to the [`DataSegmentEntity`] associated to the given [`DataSegment`].
    /// - An exclusive reference to the [`Fuel`] of the [`StoreInner`].
    ///
    /// # Note
    ///
    /// This method exists to properly handle use cases where
    /// otherwise the Rust borrow-checker would not accept.
    ///
    /// # Panics
    ///
    /// - If the [`Memory`] does not originate from this [`Store`].
    /// - If the [`Memory`] cannot be resolved to its entity.
    /// - If the [`DataSegment`] does not originate from this [`Store`].
    /// - If the [`DataSegment`] cannot be resolved to its entity.
    pub(super) fn resolve_memory_init_params(
        &mut self,
        memory: &Memory,
        segment: &DataSegment,
    ) -> (&mut MemoryEntity, &DataSegmentEntity, &mut Fuel) {
        let mem_idx = self.unwrap_stored(memory.as_inner());
        let data_idx = segment.as_inner();
        let data = self.resolve(data_idx, &self.datas);
        let mem = Self::resolve_mut(mem_idx, &mut self.memories);
        let fuel = &mut self.fuel;
        (mem, data, fuel)
    }

    /// Returns an exclusive pair of references to the [`MemoryEntity`] associated to the given [`Memory`]s.
    ///
    /// # Panics
    ///
    /// - If the [`Memory`] does not originate from this [`Store`].
    /// - If the [`Memory`] cannot be resolved to its entity.
    pub(super) fn resolve_memory_pair_and_fuel(
        &mut self,
        fst: &Memory,
        snd: &Memory,
    ) -> (&mut MemoryEntity, &mut MemoryEntity, &mut Fuel) {
        let fst = self.unwrap_stored(fst.as_inner());
        let snd = self.unwrap_stored(snd.as_inner());
        let (fst, snd) = self.memories.get_pair_mut(fst, snd).unwrap_or_else(|| {
            panic!("failed to resolve stored pair of entities: {fst:?} and {snd:?}")
        });
        let fuel = &mut self.fuel;
        (fst, snd, fuel)
    }

    /// Returns an exclusive reference to the [`DataSegmentEntity`] associated to the given [`DataSegment`].
    ///
    /// # Panics
    ///
    /// - If the [`DataSegment`] does not originate from this [`Store`].
    /// - If the [`DataSegment`] cannot be resolved to its entity.
    pub fn resolve_data_segment_mut(&mut self, segment: &DataSegment) -> &mut DataSegmentEntity {
        let idx = self.unwrap_stored(segment.as_inner());
        Self::resolve_mut(idx, &mut self.datas)
    }

    /// Returns a shared reference to the [`InstanceEntity`] associated to the given [`Instance`].
    ///
    /// # Panics
    ///
    /// - If the [`Instance`] does not originate from this [`Store`].
    /// - If the [`Instance`] cannot be resolved to its entity.
    pub fn resolve_instance(&self, instance: &Instance) -> &InstanceEntity {
        self.resolve(instance.as_inner(), &self.instances)
    }

    /// Returns a shared reference to the [`ExternObjectEntity`] associated to the given [`ExternObject`].
    ///
    /// # Panics
    ///
    /// - If the [`ExternObject`] does not originate from this [`Store`].
    /// - If the [`ExternObject`] cannot be resolved to its entity.
    pub fn resolve_external_object(&self, object: &ExternObject) -> &ExternObjectEntity {
        self.resolve(object.as_inner(), &self.extern_objects)
    }

    /// Allocates a new Wasm or host [`FuncEntity`] and returns a [`Func`] reference to it.
    pub fn alloc_func(&mut self, func: FuncEntity) -> Func {
        let idx = self.funcs.alloc(func);
        Func::from_inner(self.wrap_stored(idx))
    }

    /// Returns a shared reference to the associated entity of the Wasm or host function.
    ///
    /// # Panics
    ///
    /// - If the [`Func`] does not originate from this [`Store`].
    /// - If the [`Func`] cannot be resolved to its entity.
    pub fn resolve_func(&self, func: &Func) -> &FuncEntity {
        let entity_index = self.unwrap_stored(func.as_inner());
        self.funcs.get(entity_index).unwrap_or_else(|| {
            panic!("failed to resolve stored Wasm or host function: {entity_index:?}")
        })
    }
}

impl<T> Default for Store<T>
where
    T: Default,
{
    fn default() -> Self {
        let engine = Engine::default();
        Self {
            inner: StoreInner::new(&engine),
            trampolines: Arena::new(),
            data: T::default(),
            limiter: None,
            call_hook: None,
        }
    }
}

impl<T> Store<T> {
    /// Creates a new store.
    pub fn new(engine: &Engine, data: T) -> Self {
        Self {
            inner: StoreInner::new(engine),
            trampolines: Arena::new(),
            data,
            limiter: None,
            call_hook: None,
        }
    }

    /// Returns the [`Engine`] that this store is associated with.
    pub fn engine(&self) -> &Engine {
        self.inner.engine()
    }

    /// Returns a shared reference to the user provided data owned by this [`Store`].
    pub fn data(&self) -> &T {
        &self.data
    }

    /// Returns an exclusive reference to the user provided data owned by this [`Store`].
    pub fn data_mut(&mut self) -> &mut T {
        &mut self.data
    }

    /// Consumes `self` and returns its user provided data.
    pub fn into_data(self) -> T {
        self.data
    }

    /// Installs a function into the [`Store`] that will be called with the user
    /// data type `T` to retrieve a [`ResourceLimiter`] any time a limited,
    /// growable resource such as a linear memory or table is grown.
    pub fn limiter(
        &mut self,
        limiter: impl FnMut(&mut T) -> &mut (dyn ResourceLimiter) + Send + Sync + 'static,
    ) {
        self.limiter = Some(ResourceLimiterQuery(Box::new(limiter)))
    }

    pub(crate) fn check_new_instances_limit(
        &mut self,
        num_new_instances: usize,
    ) -> Result<(), InstantiationError> {
        let (inner, mut limiter) = self.store_inner_and_resource_limiter_ref();
        if let Some(limiter) = limiter.as_resource_limiter() {
            if inner.instances.len().saturating_add(num_new_instances) > limiter.instances() {
                return Err(InstantiationError::TooManyInstances);
            }
        }
        Ok(())
    }

    pub(crate) fn check_new_memories_limit(
        &mut self,
        num_new_memories: usize,
    ) -> Result<(), MemoryError> {
        let (inner, mut limiter) = self.store_inner_and_resource_limiter_ref();
        if let Some(limiter) = limiter.as_resource_limiter() {
            if inner.memories.len().saturating_add(num_new_memories) > limiter.memories() {
                return Err(MemoryError::TooManyMemories);
            }
        }
        Ok(())
    }

    pub(crate) fn check_new_tables_limit(
        &mut self,
        num_new_tables: usize,
    ) -> Result<(), TableError> {
        let (inner, mut limiter) = self.store_inner_and_resource_limiter_ref();
        if let Some(limiter) = limiter.as_resource_limiter() {
            if inner.tables.len().saturating_add(num_new_tables) > limiter.tables() {
                return Err(TableError::TooManyTables);
            }
        }
        Ok(())
    }

    pub(crate) fn store_inner_and_resource_limiter_ref(
        &mut self,
    ) -> (&mut StoreInner, ResourceLimiterRef) {
        let resource_limiter = ResourceLimiterRef(match &mut self.limiter {
            Some(q) => Some(q.0(&mut self.data)),
            None => None,
        });
        (&mut self.inner, resource_limiter)
    }

    /// Returns the remaining fuel of the [`Store`] if fuel metering is enabled.
    ///
    /// # Note
    ///
    /// Enable fuel metering via [`Config::consume_fuel`](crate::Config::consume_fuel).
    ///
    /// # Errors
    ///
    /// If fuel metering is disabled.
    pub fn get_fuel(&self) -> Result<u64, Error> {
        self.inner.fuel.get_fuel().map_err(Into::into)
    }

    /// Sets the remaining fuel of the [`Store`] to `value` if fuel metering is enabled.
    ///
    /// # Note
    ///
    /// Enable fuel metering via [`Config::consume_fuel`](crate::Config::consume_fuel).
    ///
    /// # Errors
    ///
    /// If fuel metering is disabled.
    pub fn set_fuel(&mut self, fuel: u64) -> Result<(), Error> {
        self.inner.fuel.set_fuel(fuel).map_err(Into::into)
    }

    /// Allocates a new [`TrampolineEntity`] and returns a [`Trampoline`] reference to it.
    pub(super) fn alloc_trampoline(&mut self, func: TrampolineEntity<T>) -> Trampoline {
        let idx = self.trampolines.alloc(func);
        Trampoline::from_inner(self.inner.wrap_stored(idx))
    }

    /// Returns an exclusive reference to the [`MemoryEntity`] associated to the given [`Memory`]
    /// and an exclusive reference to the user provided host state.
    ///
    /// # Note
    ///
    /// This method exists to properly handle use cases where
    /// otherwise the Rust borrow-checker would not accept.
    ///
    /// # Panics
    ///
    /// - If the [`Memory`] does not originate from this [`Store`].
    /// - If the [`Memory`] cannot be resolved to its entity.
    pub(super) fn resolve_memory_and_state_mut(
        &mut self,
        memory: &Memory,
    ) -> (&mut MemoryEntity, &mut T) {
        (self.inner.resolve_memory_mut(memory), &mut self.data)
    }

    /// Returns a shared reference to the associated entity of the host function trampoline.
    ///
    /// # Panics
    ///
    /// - If the [`Trampoline`] does not originate from this [`Store`].
    /// - If the [`Trampoline`] cannot be resolved to its entity.
    pub(super) fn resolve_trampoline(&self, func: &Trampoline) -> &TrampolineEntity<T> {
        let entity_index = self.inner.unwrap_stored(func.as_inner());
        self.trampolines
            .get(entity_index)
            .unwrap_or_else(|| panic!("failed to resolve stored host function: {entity_index:?}"))
    }

    /// Sets a callback function that is executed whenever a WebAssembly
    /// function is called from the host or a host function is called from
    /// WebAssembly, or these functions return.
    ///
    /// The function is passed a `&mut T` to the underlying store, and a
    /// [`CallHook`]. [`CallHook`] can be used to find out what kind of function
    /// is being called or returned from.
    ///
    /// The callback can either return `Ok(())` or an `Err` with an
    /// [`Error`]. If an error is returned, it is returned to the host
    /// caller. If there are nested calls, only the most recent host caller
    /// receives the error and it is not propagated further automatically. The
    /// hook may be invoked again as new functions are called and returned from.
    pub fn call_hook(
        &mut self,
        hook: impl FnMut(&mut T, CallHook) -> Result<(), Error> + Send + Sync + 'static,
    ) {
        self.call_hook = Some(CallHookWrapper(Box::new(hook)));
    }

    /// Executes the callback set by [`Store::call_hook`] if any has been set.
    ///
    /// # Note
    ///
    /// - Returns the value returned by the call hook.
    /// - Returns `Ok(())` if no call hook exists.
    #[inline]
    pub(crate) fn invoke_call_hook(&mut self, call_type: CallHook) -> Result<(), Error> {
        match self.call_hook.as_mut() {
            None => Ok(()),
            Some(call_hook) => Self::invoke_call_hook_impl(&mut self.data, call_type, call_hook),
        }
    }

    /// Utility function to invoke the [`Store::call_hook`] that is asserted to
    /// be available in this case.
    ///
    /// This is kept as a separate `#[cold]` function to help the compiler speed
    /// up the code path without any call hooks.
    #[cold]
    fn invoke_call_hook_impl(
        data: &mut T,
        call_type: CallHook,
        call_hook: &mut CallHookWrapper<T>,
    ) -> Result<(), Error> {
        call_hook.0(data, call_type)
    }
}

/// A trait used to get shared access to a [`Store`] in Wasmi.
pub trait AsContext {
    /// The user state associated with the [`Store`], aka the `T` in `Store<T>`.
    type Data;

    /// Returns the store context that this type provides access to.
    fn as_context(&self) -> StoreContext<Self::Data>;
}

/// A trait used to get exclusive access to a [`Store`] in Wasmi.
pub trait AsContextMut: AsContext {
    /// Returns the store context that this type provides access to.
    fn as_context_mut(&mut self) -> StoreContextMut<Self::Data>;
}

/// A temporary handle to a [`&Store<T>`][`Store`].
///
/// This type is suitable for [`AsContext`] trait bounds on methods if desired.
/// For more information, see [`Store`].
#[derive(Debug, Copy, Clone)]
#[repr(transparent)]
pub struct StoreContext<'a, T> {
    pub(crate) store: &'a Store<T>,
}

impl<'a, T> StoreContext<'a, T> {
    /// Returns the underlying [`Engine`] this store is connected to.
    pub fn engine(&self) -> &Engine {
        self.store.engine()
    }

    /// Access the underlying data owned by this store.
    ///
    /// Same as [`Store::data`].
    pub fn data(&self) -> &T {
        self.store.data()
    }

    /// Returns the remaining fuel of the [`Store`] if fuel metering is enabled.
    ///
    /// For more information see [`Store::get_fuel`](crate::Store::get_fuel).
    ///
    /// # Errors
    ///
    /// If fuel metering is disabled.
    pub fn get_fuel(&self) -> Result<u64, Error> {
        self.store.get_fuel()
    }
}

impl<'a, T: AsContext> From<&'a T> for StoreContext<'a, T::Data> {
    #[inline]
    fn from(ctx: &'a T) -> Self {
        ctx.as_context()
    }
}

impl<'a, T: AsContext> From<&'a mut T> for StoreContext<'a, T::Data> {
    #[inline]
    fn from(ctx: &'a mut T) -> Self {
        T::as_context(ctx)
    }
}

impl<'a, T: AsContextMut> From<&'a mut T> for StoreContextMut<'a, T::Data> {
    #[inline]
    fn from(ctx: &'a mut T) -> Self {
        ctx.as_context_mut()
    }
}

/// A temporary handle to a [`&mut Store<T>`][`Store`].
///
/// This type is suitable for [`AsContextMut`] or [`AsContext`] trait bounds on methods if desired.
/// For more information, see [`Store`].
#[derive(Debug)]
#[repr(transparent)]
pub struct StoreContextMut<'a, T> {
    pub(crate) store: &'a mut Store<T>,
}

impl<'a, T> StoreContextMut<'a, T> {
    /// Returns the underlying [`Engine`] this store is connected to.
    pub fn engine(&self) -> &Engine {
        self.store.engine()
    }

    /// Access the underlying data owned by this store.
    ///
    /// Same as [`Store::data`].
    pub fn data(&self) -> &T {
        self.store.data()
    }

    /// Access the underlying data owned by this store.
    ///
    /// Same as [`Store::data_mut`].
    pub fn data_mut(&mut self) -> &mut T {
        self.store.data_mut()
    }

    /// Returns the remaining fuel of the [`Store`] if fuel metering is enabled.
    ///
    /// For more information see [`Store::get_fuel`](crate::Store::get_fuel).
    ///
    /// # Errors
    ///
    /// If fuel metering is disabled.
    pub fn get_fuel(&self) -> Result<u64, Error> {
        self.store.get_fuel()
    }

    /// Sets the remaining fuel of the [`Store`] to `value` if fuel metering is enabled.
    ///
    /// For more information see [`Store::get_fuel`](crate::Store::set_fuel).
    ///
    /// # Errors
    ///
    /// If fuel metering is disabled.
    pub fn set_fuel(&mut self, fuel: u64) -> Result<(), Error> {
        self.store.set_fuel(fuel)
    }
}

impl<T> AsContext for &'_ T
where
    T: AsContext,
{
    type Data = T::Data;

    #[inline]
    fn as_context(&self) -> StoreContext<'_, T::Data> {
        T::as_context(*self)
    }
}

impl<T> AsContext for &'_ mut T
where
    T: AsContext,
{
    type Data = T::Data;

    #[inline]
    fn as_context(&self) -> StoreContext<'_, T::Data> {
        T::as_context(*self)
    }
}

impl<T> AsContextMut for &'_ mut T
where
    T: AsContextMut,
{
    #[inline]
    fn as_context_mut(&mut self) -> StoreContextMut<'_, T::Data> {
        T::as_context_mut(*self)
    }
}

impl<T> AsContext for StoreContext<'_, T> {
    type Data = T;

    #[inline]
    fn as_context(&self) -> StoreContext<'_, Self::Data> {
        StoreContext { store: self.store }
    }
}

impl<T> AsContext for StoreContextMut<'_, T> {
    type Data = T;

    #[inline]
    fn as_context(&self) -> StoreContext<'_, Self::Data> {
        StoreContext { store: self.store }
    }
}

impl<T> AsContextMut for StoreContextMut<'_, T> {
    #[inline]
    fn as_context_mut(&mut self) -> StoreContextMut<'_, Self::Data> {
        StoreContextMut {
            store: &mut *self.store,
        }
    }
}

impl<T> AsContext for Store<T> {
    type Data = T;

    #[inline]
    fn as_context(&self) -> StoreContext<'_, Self::Data> {
        StoreContext { store: self }
    }
}

impl<T> AsContextMut for Store<T> {
    #[inline]
    fn as_context_mut(&mut self) -> StoreContextMut<'_, Self::Data> {
        StoreContextMut { store: self }
    }
}<|MERGE_RESOLUTION|>--- conflicted
+++ resolved
@@ -691,19 +691,10 @@
     ) -> (&mut TableEntity, &ElementSegmentEntity, &mut Fuel) {
         let mem_idx = self.unwrap_stored(table.as_inner());
         let data_idx = segment.as_inner();
-<<<<<<< HEAD
-        let instance_idx = instance.as_inner();
-        let instance = self.resolve(instance_idx, &self.instances);
-        let elem = self.resolve(data_idx, &self.elems);
-        let table = Self::resolve_mut(mem_idx, &mut self.tables);
-        let fuel = &mut self.fuel;
-        (instance, table, elem, fuel)
-=======
         let data = self.resolve(data_idx, &self.elems);
         let mem = Self::resolve_mut(mem_idx, &mut self.tables);
         let fuel = &mut self.fuel;
         (mem, data, fuel)
->>>>>>> 1d98b714
     }
 
     /// Returns a shared reference to the [`ElementSegmentEntity`] associated to the given [`ElementSegment`].
