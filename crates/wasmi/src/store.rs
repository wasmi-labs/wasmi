--- conflicted
+++ resolved
@@ -381,11 +381,7 @@
     /// - If the [`Table`] does not originate from this [`Store`].
     /// - If the [`Table`] cannot be resolved to its entity.
     pub fn resolve_table_mut(&mut self, table: &Table) -> &mut TableEntity {
-<<<<<<< HEAD
-        let idx = self.unwrap_stored(table.into_inner());
-=======
         let idx = self.unwrap_stored(table.as_inner());
->>>>>>> 77e574ce
         Self::resolve_mut(idx, &mut self.tables)
     }
 
@@ -400,8 +396,8 @@
         fst: &Table,
         snd: &Table,
     ) -> (&mut TableEntity, &mut TableEntity) {
-        let fst = self.unwrap_stored(fst.into_inner());
-        let snd = self.unwrap_stored(snd.into_inner());
+        let fst = self.unwrap_stored(fst.as_inner());
+        let snd = self.unwrap_stored(snd.as_inner());
         self.tables.get_pair_mut(fst, snd).unwrap_or_else(|| {
             panic!("failed to resolve stored pair of entities: {fst:?} and {snd:?}")
         })
@@ -432,9 +428,9 @@
         memory: Table,
         segment: ElementSegment,
     ) -> (&InstanceEntity, &mut TableEntity, &ElementSegmentEntity) {
-        let mem_idx = self.unwrap_stored(memory.into_inner());
-        let data_idx = segment.into_inner();
-        let instance_idx = instance.into_inner();
+        let mem_idx = self.unwrap_stored(memory.as_inner());
+        let data_idx = segment.as_inner();
+        let instance_idx = instance.as_inner();
         let instance = self.resolve(instance_idx, &self.instances);
         let data = self.resolve(data_idx, &self.elems);
         let mem = Self::resolve_mut(mem_idx, &mut self.tables);
@@ -449,7 +445,7 @@
     /// - If the [`ElementSegment`] cannot be resolved to its entity.
     #[allow(unused)] // Note: We allow this unused API to exist to uphold code symmetry.
     pub fn resolve_element_segment(&self, segment: ElementSegment) -> &ElementSegmentEntity {
-        self.resolve(segment.into_inner(), &self.elems)
+        self.resolve(segment.as_inner(), &self.elems)
     }
 
     /// Returns an exclusive reference to the [`ElementSegmentEntity`] associated to the given [`ElementSegment`].
@@ -462,7 +458,7 @@
         &mut self,
         segment: ElementSegment,
     ) -> &mut ElementSegmentEntity {
-        let idx = self.unwrap_stored(segment.into_inner());
+        let idx = self.unwrap_stored(segment.as_inner());
         Self::resolve_mut(idx, &mut self.elems)
     }
 
@@ -508,8 +504,8 @@
         memory: Memory,
         segment: DataSegment,
     ) -> (&mut MemoryEntity, &DataSegmentEntity) {
-        let mem_idx = self.unwrap_stored(memory.into_inner());
-        let data_idx = segment.into_inner();
+        let mem_idx = self.unwrap_stored(memory.as_inner());
+        let data_idx = segment.as_inner();
         let data = self.resolve(data_idx, &self.datas);
         let mem = Self::resolve_mut(mem_idx, &mut self.memories);
         (mem, data)
@@ -523,7 +519,7 @@
     /// - If the [`DataSegment`] cannot be resolved to its entity.
     #[allow(unused)] // Note: We allow this unused API to exist to uphold code symmetry.
     pub fn resolve_data_segment(&self, segment: DataSegment) -> &DataSegmentEntity {
-        self.resolve(segment.into_inner(), &self.datas)
+        self.resolve(segment.as_inner(), &self.datas)
     }
 
     /// Returns an exclusive reference to the [`DataSegmentEntity`] associated to the given [`DataSegment`].
@@ -533,7 +529,7 @@
     /// - If the [`DataSegment`] does not originate from this [`Store`].
     /// - If the [`DataSegment`] cannot be resolved to its entity.
     pub fn resolve_data_segment_mut(&mut self, segment: DataSegment) -> &mut DataSegmentEntity {
-        let idx = self.unwrap_stored(segment.into_inner());
+        let idx = self.unwrap_stored(segment.as_inner());
         Self::resolve_mut(idx, &mut self.datas)
     }
 
