use super::*;
<<<<<<< HEAD
use crate::engine::{bytecode::RegisterSpan, CompiledFunc};
=======
use crate::engine::bytecode::{BranchOffset, BranchOffset16};
>>>>>>> fdd93643

#[test]
#[cfg_attr(miri, ignore)]
fn fuzz_regression_0() {
    let wat = include_str!("fuzz_0.wat");
    let wasm = wat2wasm(wat);
    TranslationTest::new(wasm)
        .expect_func_instrs([
            Instruction::copy(1, 0),
            Instruction::copy_imm32(Register::from_i16(0), 13.0_f32),
            Instruction::return_reg(1),
        ])
        .run()
}

#[test]
#[cfg_attr(miri, ignore)]
fn fuzz_regression_1() {
    let wat = include_str!("fuzz_1.wat");
    let wasm = wat2wasm(wat);
    TranslationTest::new(wasm)
        .expect_func_instrs([
            Instruction::copy(1, 0),
            Instruction::copy_f64imm32(Register::from_i16(0), 13.0_f32),
            Instruction::return_reg(1),
        ])
        .run()
}

#[test]
#[cfg_attr(miri, ignore)]
<<<<<<< HEAD
fn fuzz_regression_3() {
    let wat = include_str!("fuzz_3.wat");
    let wasm = wat2wasm(wat);
    TranslationTest::new(wasm)
        .expect_func_instrs([
            Instruction::call_internal_0(
                RegisterSpan::new(Register::from_i16(0)),
                CompiledFunc::from_u32(0),
            ),
            Instruction::call_internal_0(
                RegisterSpan::new(Register::from_i16(3)),
                CompiledFunc::from_u32(0),
            ),
            Instruction::copy_span_non_overlapping(
                RegisterSpan::new(Register::from_i16(0)),
                RegisterSpan::new(Register::from_i16(2)),
                3,
            ),
            Instruction::branch_table(Register::from_i16(5), 2),
            Instruction::return_span(RegisterSpan::new(Register::from_i16(0)).iter_u16(3)),
            Instruction::return_span(RegisterSpan::new(Register::from_i16(0)).iter_u16(3)),
=======
fn fuzz_regression_2() {
    let wat = include_str!("fuzz_2.wat");
    let wasm = wat2wasm(wat);
    TranslationTest::new(wasm)
        .expect_func_instrs([
            Instruction::branch_i32_eq_imm(Register::from_i16(0), 0, BranchOffset16::from(2)),
            Instruction::branch(BranchOffset::from(1)),
            Instruction::Return,
>>>>>>> fdd93643
        ])
        .run()
}<|MERGE_RESOLUTION|>--- conflicted
+++ resolved
@@ -1,9 +1,5 @@
 use super::*;
-<<<<<<< HEAD
-use crate::engine::{bytecode::RegisterSpan, CompiledFunc};
-=======
-use crate::engine::bytecode::{BranchOffset, BranchOffset16};
->>>>>>> fdd93643
+use crate::engine::{bytecode::{RegisterSpan, BranchOffset, BranchOffset16}, CompiledFunc};
 
 #[test]
 #[cfg_attr(miri, ignore)]
@@ -35,7 +31,20 @@
 
 #[test]
 #[cfg_attr(miri, ignore)]
-<<<<<<< HEAD
+fn fuzz_regression_2() {
+    let wat = include_str!("fuzz_2.wat");
+    let wasm = wat2wasm(wat);
+    TranslationTest::new(wasm)
+        .expect_func_instrs([
+            Instruction::branch_i32_eq_imm(Register::from_i16(0), 0, BranchOffset16::from(2)),
+            Instruction::branch(BranchOffset::from(1)),
+            Instruction::Return,
+        ])
+        .run()
+}
+
+#[test]
+#[cfg_attr(miri, ignore)]
 fn fuzz_regression_3() {
     let wat = include_str!("fuzz_3.wat");
     let wasm = wat2wasm(wat);
@@ -57,16 +66,6 @@
             Instruction::branch_table(Register::from_i16(5), 2),
             Instruction::return_span(RegisterSpan::new(Register::from_i16(0)).iter_u16(3)),
             Instruction::return_span(RegisterSpan::new(Register::from_i16(0)).iter_u16(3)),
-=======
-fn fuzz_regression_2() {
-    let wat = include_str!("fuzz_2.wat");
-    let wasm = wat2wasm(wat);
-    TranslationTest::new(wasm)
-        .expect_func_instrs([
-            Instruction::branch_i32_eq_imm(Register::from_i16(0), 0, BranchOffset16::from(2)),
-            Instruction::branch(BranchOffset::from(1)),
-            Instruction::Return,
->>>>>>> fdd93643
         ])
         .run()
 }