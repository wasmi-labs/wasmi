--- conflicted
+++ resolved
@@ -65,12 +65,9 @@
     FuncRef,
     FuncType,
 };
-<<<<<<< HEAD
 use core::{fmt, mem};
-=======
 use alloc::vec::Vec;
 use core::fmt;
->>>>>>> 19bae9b3
 use stack::RegisterSpace;
 use utils::Wrap;
 use wasmparser::{
