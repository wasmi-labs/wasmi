use crate::{
    core::{FuelCostsProvider, UntypedVal, ValType},
    engine::translator::{
        comparator::{
            CompareResult,
            LogicalizeCmpInstr,
            NegateCmpInstr,
            TryIntoCmpBranchFallbackInstr,
            TryIntoCmpBranchInstr,
            TryIntoCmpSelectInstr,
        },
        func::{
            stack::RegisterSpace,
            utils::FromProviders as _,
            LabelRef,
            LabelRegistry,
            TypedProvider,
            ValueStack,
        },
        relink_result::RelinkResult as _,
        utils::{BumpFuelConsumption as _, FuelInfo, IsInstructionParameter as _, WasmInteger},
        visit_register::VisitInputRegisters as _,
    },
    ir::{
        BoundedRegSpan,
        BranchOffset,
        BranchOffset16,
        Comparator,
        ComparatorAndOffset,
        Const32,
        Instruction,
        Reg,
        RegSpan,
    },
    module::ModuleHeader,
    Error,
};
use alloc::vec::{Drain, Vec};
use core::mem;

/// A reference to an instruction of the partially
/// constructed function body of the [`InstrEncoder`].
#[derive(Debug, Copy, Clone, PartialEq, Eq, PartialOrd, Ord)]
pub struct Instr(u32);

impl Instr {
    /// Creates an [`Instr`] from the given `usize` value.
    ///
    /// # Note
    ///
    /// This intentionally is an API intended for test purposes only.
    ///
    /// # Panics
    ///
    /// If the `value` exceeds limitations for [`Instr`].
    pub fn from_usize(value: usize) -> Self {
        let value = value.try_into().unwrap_or_else(|error| {
            panic!("invalid index {value} for instruction reference: {error}")
        });
        Self(value)
    }

    /// Returns an `usize` representation of the instruction index.
    pub fn into_usize(self) -> usize {
        self.0 as usize
    }

    /// Creates an [`Instr`] form the given `u32` value.
    pub fn from_u32(value: u32) -> Self {
        Self(value)
    }

    /// Returns an `u32` representation of the instruction index.
    pub fn into_u32(self) -> u32 {
        self.0
    }

    /// Returns the absolute distance between `self` and `other`.
    ///
    /// - Returns `0` if `self == other`.
    /// - Returns `1` if `self` is adjacent to `other` in the sequence of instructions.
    /// - etc..
    pub fn distance(self, other: Self) -> u32 {
        self.0.abs_diff(other.0)
    }
}

/// Encodes Wasmi bytecode instructions to an [`Instruction`] stream.
#[derive(Debug, Default)]
pub struct InstrEncoder {
    /// Already encoded [`Instruction`] words.
    instrs: InstrSequence,
    /// Unresolved and unpinned labels created during function translation.
    labels: LabelRegistry,
    /// The last [`Instruction`] created via [`InstrEncoder::push_instr`].
    last_instr: Option<Instr>,
    /// The first encoded [`Instr`] that is affected by a `local.set` preservation.
    ///
    /// # Note
    ///
    /// This is an optimization to reduce the amount of work performed during
    /// defragmentation of the register space due to `local.set` register
    /// preservations.
    notified_preservation: Option<Instr>,
}

/// The sequence of encoded [`Instruction`].
#[derive(Debug, Default)]
pub struct InstrSequence {
    /// Already encoded [`Instruction`] words.
    instrs: Vec<Instruction>,
}

impl InstrSequence {
    /// Resets the [`InstrSequence`].
    pub fn reset(&mut self) {
        self.instrs.clear();
    }

    /// Returns the next [`Instr`].
    fn next_instr(&self) -> Instr {
        Instr::from_usize(self.instrs.len())
    }

    /// Pushes an [`Instruction`] to the instruction sequence and returns its [`Instr`].
    ///
    /// # Errors
    ///
    /// If there are too many instructions in the instruction sequence.
    fn push(&mut self, instruction: Instruction) -> Result<Instr, Error> {
        let instr = self.next_instr();
        self.instrs.push(instruction);
        Ok(instr)
    }

    /// Pushes an [`Instruction`] before the [`Instruction`] at [`Instr`].
    ///
    /// Returns the [`Instr`] of the [`Instruction`] that was at [`Instr`] before this operation.
    ///
    /// # Note
    ///
    /// - This operation might be costly. Callers are advised to only insert
    ///   instructions near the end of the sequence in order to avoid massive
    ///   copy overhead since all following instructions are required to be
    ///   shifted in memory.
    /// - The `instr` will refer to the inserted [`Instruction`] after this operation.
    ///
    /// # Errors
    ///
    /// If there are too many instructions in the instruction sequence.
    fn push_before(&mut self, instr: Instr, instruction: Instruction) -> Result<Instr, Error> {
        self.instrs.insert(instr.into_usize(), instruction);
        let shifted_instr = instr
            .into_u32()
            .checked_add(1)
            .map(Instr::from_u32)
            .unwrap_or_else(|| panic!("pushed to many instructions to a single function"));
        Ok(shifted_instr)
    }

    /// Returns the [`Instruction`] associated to the [`Instr`] for this [`InstrSequence`].
    ///
    /// # Panics
    ///
    /// If no [`Instruction`] is associated to the [`Instr`] for this [`InstrSequence`].
    fn get(&self, instr: Instr) -> &Instruction {
        &self.instrs[instr.into_usize()]
    }

    /// Returns the [`Instruction`] associated to the [`Instr`] for this [`InstrSequence`].
    ///
    /// # Panics
    ///
    /// If no [`Instruction`] is associated to the [`Instr`] for this [`InstrSequence`].
    fn get_mut(&mut self, instr: Instr) -> &mut Instruction {
        &mut self.instrs[instr.into_usize()]
    }

    /// Return an iterator over the sequence of generated [`Instruction`].
    ///
    /// # Note
    ///
    /// The [`InstrSequence`] will be in an empty state after this operation.
    pub fn drain(&mut self) -> Drain<Instruction> {
        self.instrs.drain(..)
    }

    /// Returns a slice to the sequence of [`Instruction`] starting at `start`.
    ///
    /// # Panics
    ///
    /// If `start` is out of bounds for [`InstrSequence`].
    pub fn get_slice_at_mut(&mut self, start: Instr) -> &mut [Instruction] {
        &mut self.instrs[start.into_usize()..]
    }
}

impl<'a> IntoIterator for &'a mut InstrSequence {
    type Item = &'a mut Instruction;
    type IntoIter = core::slice::IterMut<'a, Instruction>;

    fn into_iter(self) -> Self::IntoIter {
        self.instrs.iter_mut()
    }
}

impl InstrEncoder {
    /// Resets the [`InstrEncoder`].
    pub fn reset(&mut self) {
        self.instrs.reset();
        self.labels.reset();
        self.reset_last_instr();
        self.notified_preservation = None;
    }

    /// Resets the [`Instr`] last created via [`InstrEncoder::push_instr`].
    ///
    /// # Note
    ///
    /// The `last_instr` information is used for an optimization with `local.set`
    /// and `local.tee` translation to replace the result [`Reg`] of the
    /// last created [`Instruction`] instead of creating another copy [`Instruction`].
    ///
    /// Whenever ending a control block during Wasm translation the `last_instr`
    /// information needs to be reset so that a `local.set` or `local.tee` does
    /// not invalidly optimize across control flow boundaries.
    pub fn reset_last_instr(&mut self) {
        self.last_instr = None;
    }

    /// Return an iterator over the sequence of generated [`Instruction`].
    ///
    /// # Note
    ///
    /// The [`InstrEncoder`] will be in an empty state after this operation.
    pub fn drain_instrs(&mut self) -> Drain<Instruction> {
        self.instrs.drain()
    }

    /// Creates a new unresolved label and returns its [`LabelRef`].
    pub fn new_label(&mut self) -> LabelRef {
        self.labels.new_label()
    }

    /// Resolve the label at the current instruction position.
    ///
    /// Does nothing if the label has already been resolved.
    ///
    /// # Note
    ///
    /// This is used at a position of the Wasm bytecode where it is clear that
    /// the given label can be resolved properly.
    /// This usually takes place when encountering the Wasm `End` operand for example.
    pub fn pin_label_if_unpinned(&mut self, label: LabelRef) {
        self.labels.try_pin_label(label, self.instrs.next_instr())
    }

    /// Resolve the label at the current instruction position.
    ///
    /// # Note
    ///
    /// This is used at a position of the Wasm bytecode where it is clear that
    /// the given label can be resolved properly.
    /// This usually takes place when encountering the Wasm `End` operand for example.
    ///
    /// # Panics
    ///
    /// If the label has already been resolved.
    pub fn pin_label(&mut self, label: LabelRef) {
        self.labels
            .pin_label(label, self.instrs.next_instr())
            .unwrap_or_else(|err| panic!("failed to pin label: {err}"));
    }

    /// Try resolving the [`LabelRef`] for the currently constructed instruction.
    ///
    /// Returns an uninitialized [`BranchOffset`] if the `label` cannot yet
    /// be resolved and defers resolution to later.
    pub fn try_resolve_label(&mut self, label: LabelRef) -> Result<BranchOffset, Error> {
        let user = self.instrs.next_instr();
        self.try_resolve_label_for(label, user)
    }

    /// Try resolving the [`LabelRef`] for the given [`Instr`].
    ///
    /// Returns an uninitialized [`BranchOffset`] if the `label` cannot yet
    /// be resolved and defers resolution to later.
    ///
    /// # Errors
    ///
    /// If the [`BranchOffset`] cannot be encoded in 32 bits.
    pub fn try_resolve_label_for(
        &mut self,
        label: LabelRef,
        instr: Instr,
    ) -> Result<BranchOffset, Error> {
        self.labels.try_resolve_label(label, instr)
    }

    /// Updates the branch offsets of all branch instructions inplace.
    ///
    /// # Panics
    ///
    /// If this is used before all branching labels have been pinned.
    pub fn update_branch_offsets(&mut self, stack: &mut ValueStack) -> Result<(), Error> {
        for (user, offset) in self.labels.resolved_users() {
            self.instrs
                .get_mut(user)
                .update_branch_offset(stack, offset?)?;
        }
        Ok(())
    }

    /// Push the [`Instruction`] to the [`InstrEncoder`].
<<<<<<< HEAD
    fn push_instr(&mut self, instr: Instruction) -> Result<Instr, Error> {
=======
    pub fn push_instr(&mut self, instr: Instruction) -> Result<Instr, Error> {
        debug_assert!(!instr.is_instruction_parameter(), "parameter: {instr:?}");
>>>>>>> 7e4fe799
        let last_instr = self.instrs.push(instr)?;
        self.last_instr = Some(last_instr);
        Ok(last_instr)
    }

    /// Pushes a [`Instruction::ConsumeFuel`] with base costs if fuel metering is enabled.
    ///
    /// Returns `None` if fuel metering is disabled.
    pub fn push_fuel_instr(
        &mut self,
        fuel_costs: Option<&FuelCostsProvider>,
    ) -> Result<Option<Instr>, Error> {
        let Some(fuel_costs) = fuel_costs else {
            // Fuel metering is disabled so there is no need to create an `Instruction::ConsumeFuel`.
            return Ok(None);
        };
        let base = u32::try_from(fuel_costs.base())
            .expect("base fuel must be valid for creating `Instruction::ConsumeFuel`");
        let fuel_instr = Instruction::consume_fuel(base);
        let instr = self.push_instr(fuel_instr)?;
        Ok(Some(instr))
    }

    /// Utility function for pushing a new [`Instruction`] with fuel costs.
    ///
    /// # Note
    ///
    /// Fuel metering is only encoded or adjusted if it is enabled.
    pub fn push_fueled_instr<F>(
        &mut self,
        instr: Instruction,
        fuel_info: &FuelInfo,
        f: F,
    ) -> Result<Instr, Error>
    where
        F: FnOnce(&FuelCostsProvider) -> u64,
    {
        self.bump_fuel_consumption(fuel_info, f)?;
        self.push_instr(instr)
    }

    /// Appends the [`Instruction`] to the last [`Instruction`] created via [`InstrEncoder::push_instr`].
    ///
    /// # Note
    ///
    /// This is used primarily for [`Instruction`] words that are just carrying
    /// parameters for the [`Instruction`]. An example of this is [`Instruction::RegisterAndImm32`]
    /// carrying the `ptr` and `offset` parameters for [`Instruction::Load32`].
    pub fn append_instr(&mut self, instr: Instruction) -> Result<Instr, Error> {
        debug_assert!(
            instr.is_instruction_parameter()
            // Note: `br_table` may have `Instruction::Branch` as parameter.
            || matches!(instr, Instruction::Branch { .. }),
            "non-parameter: {instr:?}"
        );
        self.instrs.push(instr)
    }

    /// Tries to merge `copy(result, value)` if the last instruction is a matching copy instruction.
    ///
    /// - Returns `None` if merging of the copy instruction was not possible.
    /// - Returns the `Instr` of the merged `copy2` instruction if merging was successful.
    fn merge_copy_instrs(&mut self, result: Reg, value: TypedProvider) -> Option<Instr> {
        let TypedProvider::Register(mut value) = value else {
            // Case: cannot merge copies with immediate values at the moment.
            //
            // Note: we could implement this but it would require us to allocate
            //       function local constants which we want to avoid generally.
            return None;
        };
        let Some(last_instr) = self.last_instr else {
            // There is no last instruction, e.g. when ending a `block`.
            return None;
        };
        let Instruction::Copy {
            result: last_result,
            value: last_value,
        } = *self.instrs.get(last_instr)
        else {
            // Case: last instruction was not a copy instruction, so we cannot merge anything.
            return None;
        };
        if !(result == last_result.next() || result == last_result.prev()) {
            // Case: cannot merge copy instructions as `copy2` since result registers are not contiguous.
            return None;
        }

        // Propagate values according to the order of the merged copies.
        if value == last_result {
            value = last_value;
        }

        let (merged_result, value0, value1) = if last_result < result {
            (last_result, last_value, value)
        } else {
            (result, value, last_value)
        };

        let merged_copy = Instruction::copy2_ext(RegSpan::new(merged_result), value0, value1);
        *self.instrs.get_mut(last_instr) = merged_copy;
        Some(last_instr)
    }

    /// Encode a `copy result <- value` instruction.
    ///
    /// # Note
    ///
    /// Applies optimizations for `copy x <- x` and properly selects the
    /// most optimized `copy` instruction variant for the given `value`.
    pub fn encode_copy(
        &mut self,
        stack: &mut ValueStack,
        result: Reg,
        value: TypedProvider,
        fuel_info: &FuelInfo,
    ) -> Result<Option<Instr>, Error> {
        /// Convenience to create an [`Instruction::Copy`] to copy a constant value.
        fn copy_imm(
            stack: &mut ValueStack,
            result: Reg,
            value: impl Into<UntypedVal>,
        ) -> Result<Instruction, Error> {
            let cref = stack.alloc_const(value.into())?;
            Ok(Instruction::copy(result, cref))
        }
        if let Some(merged_instr) = self.merge_copy_instrs(result, value) {
            return Ok(Some(merged_instr));
        }
        let instr = match value {
            TypedProvider::Register(value) => {
                if result == value {
                    // Optimization: copying from register `x` into `x` is a no-op.
                    return Ok(None);
                }
                Instruction::copy(result, value)
            }
            TypedProvider::Const(value) => match value.ty() {
                ValType::I32 => Instruction::copy_imm32(result, i32::from(value)),
                ValType::F32 => Instruction::copy_imm32(result, f32::from(value)),
                ValType::I64 => match <Const32<i64>>::try_from(i64::from(value)).ok() {
                    Some(value) => Instruction::copy_i64imm32(result, value),
                    None => copy_imm(stack, result, value)?,
                },
                ValType::F64 => match <Const32<f64>>::try_from(f64::from(value)).ok() {
                    Some(value) => Instruction::copy_f64imm32(result, value),
                    None => copy_imm(stack, result, value)?,
                },
                ValType::V128 | ValType::FuncRef | ValType::ExternRef => {
                    copy_imm(stack, result, value)?
                }
            },
        };
        self.bump_fuel_consumption(fuel_info, FuelCostsProvider::base)?;
        let instr = self.push_instr(instr)?;
        Ok(Some(instr))
    }

    /// Encode a generic `copy` instruction.
    ///
    /// # Note
    ///
    /// Avoids no-op copies such as `copy x <- x` and properly selects the
    /// most optimized `copy` instruction variant for the given `value`.
    pub fn encode_copies(
        &mut self,
        stack: &mut ValueStack,
        mut results: BoundedRegSpan,
        values: &[TypedProvider],
        fuel_info: &FuelInfo,
    ) -> Result<Option<Instr>, Error> {
        assert_eq!(usize::from(results.len()), values.len());
        let result = results.span().head();
        if let Some((TypedProvider::Register(value), rest)) = values.split_first() {
            if result == *value {
                // Case: `result` and `value` are equal thus this is a no-op copy which we can avoid.
                //       Applied recursively we thereby remove all no-op copies at the start of the
                //       copy sequence until the first actual copy.
                results = BoundedRegSpan::new(RegSpan::new(result.next()), results.len() - 1);
                return self.encode_copies(stack, results, rest, fuel_info);
            }
        }
        match values {
            [] => {
                // The copy sequence is empty, nothing to encode in this case.
                Ok(None)
            }
            [v0] => self.encode_copy(stack, result, *v0, fuel_info),
            [v0, v1] => {
                if TypedProvider::Register(result.next()) == *v1 {
                    // Case: the second of the 2 copies is a no-op which we can avoid
                    // Note: we already asserted that the first copy is not a no-op
                    return self.encode_copy(stack, result, *v0, fuel_info);
                }
                let reg0 = stack.provider2reg(v0)?;
                let reg1 = stack.provider2reg(v1)?;
                self.bump_fuel_consumption(fuel_info, FuelCostsProvider::base)?;
                let instr = self.push_instr(Instruction::copy2_ext(results.span(), reg0, reg1))?;
                Ok(Some(instr))
            }
            [v0, v1, rest @ ..] => {
                debug_assert!(!rest.is_empty());
                // Note: The fuel for copies might result in 0 charges if there aren't
                //       enough copies to account for at least 1 fuel. Therefore we need
                //       to also bump by `FuelCosts::base` to charge at least 1 fuel.
                self.bump_fuel_consumption(fuel_info, FuelCostsProvider::base)?;
                self.bump_fuel_consumption(fuel_info, |costs| {
                    costs.fuel_for_copying_values(rest.len() as u64 + 3)
                })?;
                if let Some(values) = BoundedRegSpan::from_providers(values) {
                    let make_instr = match Self::has_overlapping_copy_spans(
                        results.span(),
                        values.span(),
                        values.len(),
                    ) {
                        true => Instruction::copy_span,
                        false => Instruction::copy_span_non_overlapping,
                    };
                    let instr =
                        self.push_instr(make_instr(results.span(), values.span(), values.len()))?;
                    return Ok(Some(instr));
                }
                let make_instr = match Self::has_overlapping_copies(results, values) {
                    true => Instruction::copy_many_ext,
                    false => Instruction::copy_many_non_overlapping_ext,
                };
                let reg0 = stack.provider2reg(v0)?;
                let reg1 = stack.provider2reg(v1)?;
                let instr = self.push_instr(make_instr(results.span(), reg0, reg1))?;
                self.encode_register_list(stack, rest)?;
                Ok(Some(instr))
            }
        }
    }

    /// Returns `true` if `copy_span results <- values` has overlapping copies.
    ///
    /// # Examples
    ///
    /// - `[ ]`: empty never overlaps
    /// - `[ 1 <- 0 ]`: single element never overlaps
    /// - `[ 0 <- 1, 1 <- 2, 2 <- 3 ]``: no overlap
    /// - `[ 1 <- 0, 2 <- 1 ]`: overlaps!
    pub fn has_overlapping_copy_spans(results: RegSpan, values: RegSpan, len: u16) -> bool {
        RegSpan::has_overlapping_copies(results, values, len)
    }

    /// Returns `true` if the `copy results <- values` instruction has overlaps.
    ///
    /// # Examples
    ///
    /// - The sequence `[ 0 <- 1, 1 <- 1, 2 <- 4 ]` has no overlapping copies.
    /// - The sequence `[ 0 <- 1, 1 <- 0 ]` has overlapping copies since register `0`
    ///   is written to in the first copy but read from in the next.
    /// - The sequence `[ 3 <- 1, 4 <- 2, 5 <- 3 ]` has overlapping copies since register `3`
    ///   is written to in the first copy but read from in the third.
    pub fn has_overlapping_copies(results: BoundedRegSpan, values: &[TypedProvider]) -> bool {
        debug_assert_eq!(usize::from(results.len()), values.len());
        if results.is_empty() {
            // Note: An empty set of copies can never have overlapping copies.
            return false;
        }
        let result0 = results.span().head();
        for (result, value) in results.iter().zip(values) {
            // Note: We only have to check the register case since constant value
            //       copies can never overlap.
            if let TypedProvider::Register(value) = *value {
                // If the register `value` index is within range of `result0..result`
                // then its value has been overwritten by previous copies.
                if result0 <= value && value < result {
                    return true;
                }
            }
        }
        false
    }

    /// Bumps consumed fuel for [`Instruction::ConsumeFuel`] of `instr` by `delta`.
    ///
    /// # Errors
    ///
    /// If consumed fuel is out of bounds after this operation.
    pub fn bump_fuel_consumption<F>(&mut self, fuel_info: &FuelInfo, f: F) -> Result<(), Error>
    where
        F: FnOnce(&FuelCostsProvider) -> u64,
    {
        let FuelInfo::Some { costs, instr } = fuel_info else {
            // Fuel metering is disabled so we can bail out.
            return Ok(());
        };
        let fuel_consumed = f(costs);
        self.instrs
            .get_mut(*instr)
            .bump_fuel_consumption(fuel_consumed)?;
        Ok(())
    }

    /// Encodes an unconditional `return` instruction.
    pub fn encode_return(
        &mut self,
        stack: &mut ValueStack,
        values: &[TypedProvider],
        fuel_info: &FuelInfo,
    ) -> Result<(), Error> {
        let instr = match values {
            [] => Instruction::Return,
            [TypedProvider::Register(reg)] => Instruction::return_reg(*reg),
            [TypedProvider::Const(value)] => match value.ty() {
                ValType::I32 => Instruction::return_imm32(i32::from(*value)),
                ValType::I64 => match <Const32<i64>>::try_from(i64::from(*value)).ok() {
                    Some(value) => Instruction::return_i64imm32(value),
                    None => Instruction::return_reg(stack.alloc_const(*value)?),
                },
                ValType::F32 => Instruction::return_imm32(f32::from(*value)),
                ValType::F64 => match <Const32<f64>>::try_from(f64::from(*value)).ok() {
                    Some(value) => Instruction::return_f64imm32(value),
                    None => Instruction::return_reg(stack.alloc_const(*value)?),
                },
                ValType::V128 | ValType::FuncRef | ValType::ExternRef => {
                    Instruction::return_reg(stack.alloc_const(*value)?)
                }
            },
            [v0, v1] => {
                let reg0 = stack.provider2reg(v0)?;
                let reg1 = stack.provider2reg(v1)?;
                Instruction::return_reg2_ext(reg0, reg1)
            }
            [v0, v1, v2] => {
                let reg0 = stack.provider2reg(v0)?;
                let reg1 = stack.provider2reg(v1)?;
                let reg2 = stack.provider2reg(v2)?;
                Instruction::return_reg3_ext(reg0, reg1, reg2)
            }
            [v0, v1, v2, rest @ ..] => {
                debug_assert!(!rest.is_empty());
                // Note: The fuel for return values might result in 0 charges if there aren't
                //       enough return values to account for at least 1 fuel. Therefore we need
                //       to also bump by `FuelCostsProvider::base` to charge at least 1 fuel.
                self.bump_fuel_consumption(fuel_info, FuelCostsProvider::base)?;
                self.bump_fuel_consumption(fuel_info, |costs| {
                    costs.fuel_for_copying_values(rest.len() as u64 + 3)
                })?;
                if let Some(span) = BoundedRegSpan::from_providers(values) {
                    self.push_instr(Instruction::return_span(span))?;
                    return Ok(());
                }
                let reg0 = stack.provider2reg(v0)?;
                let reg1 = stack.provider2reg(v1)?;
                let reg2 = stack.provider2reg(v2)?;
                self.push_instr(Instruction::return_many_ext(reg0, reg1, reg2))?;
                self.encode_register_list(stack, rest)?;
                return Ok(());
            }
        };
        self.bump_fuel_consumption(fuel_info, FuelCostsProvider::base)?;
        self.push_instr(instr)?;
        Ok(())
    }

    /// Encode the given slice of [`TypedProvider`] as a list of [`Reg`].
    ///
    /// # Note
    ///
    /// This is used for the following n-ary instructions:
    ///
    /// - [`Instruction::ReturnMany`]
    /// - [`Instruction::CopyMany`]
    /// - [`Instruction::CallInternal`]
    /// - [`Instruction::CallImported`]
    /// - [`Instruction::CallIndirect`]
    /// - [`Instruction::ReturnCallInternal`]
    /// - [`Instruction::ReturnCallImported`]
    /// - [`Instruction::ReturnCallIndirect`]
    pub fn encode_register_list(
        &mut self,
        stack: &mut ValueStack,
        inputs: &[TypedProvider],
    ) -> Result<(), Error> {
        let mut remaining = inputs;
        let instr = loop {
            match remaining {
                [] => return Ok(()),
                [v0] => break Instruction::register(stack.provider2reg(v0)?),
                [v0, v1] => {
                    break Instruction::register2_ext(
                        stack.provider2reg(v0)?,
                        stack.provider2reg(v1)?,
                    )
                }
                [v0, v1, v2] => {
                    break Instruction::register3_ext(
                        stack.provider2reg(v0)?,
                        stack.provider2reg(v1)?,
                        stack.provider2reg(v2)?,
                    );
                }
                [v0, v1, v2, rest @ ..] => {
                    self.instrs.push(Instruction::register_list_ext(
                        stack.provider2reg(v0)?,
                        stack.provider2reg(v1)?,
                        stack.provider2reg(v2)?,
                    ))?;
                    remaining = rest;
                }
            };
        };
        self.instrs.push(instr)?;
        Ok(())
    }

    /// Encode a `local.set` or `local.tee` instruction.
    ///
    /// This also applies an optimization in that the previous instruction
    /// result is replaced with the `local` [`Reg`] instead of encoding
    /// another `copy` instruction if the `local.set` or `local.tee` belongs
    /// to the same basic block.
    ///
    /// # Note
    ///
    /// - If `value` is a [`Reg`] it usually is equal to the
    ///   result [`Reg`] of the previous instruction.
    pub fn encode_local_set(
        &mut self,
        stack: &mut ValueStack,
        res: &ModuleHeader,
        local: Reg,
        value: TypedProvider,
        preserved: Option<Reg>,
        fuel_info: FuelInfo,
    ) -> Result<(), Error> {
        fn fallback_case(
            this: &mut InstrEncoder,
            stack: &mut ValueStack,
            local: Reg,
            value: TypedProvider,
            preserved: Option<Reg>,
            fuel_info: FuelInfo,
        ) -> Result<(), Error> {
            if let Some(preserved) = preserved {
                this.bump_fuel_consumption(&fuel_info, FuelCostsProvider::base)?;
                let preserve_instr = this.push_instr(Instruction::copy(preserved, local))?;
                this.notify_preserved_register(preserve_instr);
            }
            this.encode_copy(stack, local, value, &fuel_info)?;
            Ok(())
        }

        debug_assert!(matches!(
            stack.get_register_space(local),
            RegisterSpace::Local
        ));
        let TypedProvider::Register(returned_value) = value else {
            // Cannot apply the optimization for `local.set C` where `C` is a constant value.
            return fallback_case(self, stack, local, value, preserved, fuel_info);
        };
        if matches!(
            stack.get_register_space(returned_value),
            RegisterSpace::Local | RegisterSpace::Preserve
        ) {
            // Can only apply the optimization if the returned value of `last_instr`
            // is _NOT_ itself a local register due to observable behavior or already preserved.
            return fallback_case(self, stack, local, value, preserved, fuel_info);
        }
        let Some(last_instr) = self.last_instr else {
            // Can only apply the optimization if there is a previous instruction
            // to replace its result register instead of emitting a copy.
            return fallback_case(self, stack, local, value, preserved, fuel_info);
        };
        if preserved.is_some() && last_instr.distance(self.instrs.next_instr()) >= 4 {
            // We avoid applying the optimization if the last instruction
            // has a very large encoding, e.g. for function calls with lots
            // of parameters. This is because the optimization while also
            // preserving a local register requires costly shifting all
            // instruction words of the last instruction.
            // Thankfully most instructions are small enough.
            return fallback_case(self, stack, local, value, preserved, fuel_info);
        }
        if let Some(preserved) = preserved {
            let mut last_instr_uses_preserved = false;
            for instr in self.instrs.get_slice_at_mut(last_instr).iter_mut() {
                instr.visit_input_registers(|input| {
                    if *input == preserved {
                        last_instr_uses_preserved = true;
                    }
                });
            }
            if last_instr_uses_preserved {
                // Note: we cannot apply the local.set preservation optimization since this would
                //       siltently overwrite inputs of the last encoded instruction.
                return fallback_case(self, stack, local, value, Some(preserved), fuel_info);
            }
        }
        if !self
            .instrs
            .get_mut(last_instr)
            .relink_result(res, local, returned_value)?
        {
            // It was not possible to relink the result of `last_instr` therefore we fallback.
            return fallback_case(self, stack, local, value, preserved, fuel_info);
        }
        if let Some(preserved) = preserved {
            // We were able to apply the optimization.
            // Preservation requires the copy to be before the optimized last instruction.
            // Therefore we need to push the preservation `copy` instruction before it.
            self.bump_fuel_consumption(&fuel_info, FuelCostsProvider::base)?;
            let shifted_last_instr = self
                .instrs
                .push_before(last_instr, Instruction::copy(preserved, local))?;
            self.notify_preserved_register(last_instr);
            self.last_instr = Some(shifted_last_instr);
        }
        Ok(())
    }

    /// Notifies the [`InstrEncoder`] that a local variable has been preserved.
    ///
    /// # Note
    ///
    /// This is an optimization that we perform to avoid or minimize the work
    /// done in [`InstrEncoder::defrag_registers`] by either avoiding defragmentation
    /// entirely if no local preservations took place or by at least only defragmenting
    /// the slice of instructions that could have been affected by it but not all
    /// encoded instructions.
    /// Only instructions that are encoded after the preservation could have been affected.
    ///
    /// This will ignore any preservation notifications after the first one.
    pub fn notify_preserved_register(&mut self, preserve_instr: Instr) {
        {
            let preserved = self.instrs.get(preserve_instr);
            debug_assert!(
                matches!(
                    preserved,
                    Instruction::Copy { .. }
                        | Instruction::Copy2 { .. }
                        | Instruction::CopySpanNonOverlapping { .. }
                        | Instruction::CopyManyNonOverlapping { .. }
                ),
                "a preserve instruction is always a register copy instruction but found: {preserved:?}",
            );
        }
        if self.notified_preservation.is_none() {
            self.notified_preservation = Some(preserve_instr);
        }
    }

    /// Defragments storage-space registers of all encoded [`Instruction`].
    pub fn defrag_registers(&mut self, stack: &mut ValueStack) -> Result<(), Error> {
        stack.finalize_alloc();
        if let Some(notified_preserved) = self.notified_preservation {
            for instr in self.instrs.get_slice_at_mut(notified_preserved) {
                instr.visit_input_registers(|reg| *reg = stack.defrag_register(*reg));
            }
        }
        Ok(())
    }

    /// Tries to fuse a Wasm `i32.eqz` (or `i32.eq` with 0 `rhs` value) instruction.
    ///
    /// Returns
    ///
    /// - `Ok(true)` if the intruction fusion was successful.
    /// - `Ok(false)` if instruction fusion could not be applied.
    /// - `Err(_)` if an error occurred.
    pub fn fuse_eqz<T: WasmInteger>(
        &mut self,
        stack: &mut ValueStack,
        lhs: Reg,
        rhs: T,
    ) -> Result<bool, Error> {
        if !rhs.eq_zero() {
            // Case: `rhs` needs to be zero to apply this optimization.
            return Ok(false);
        }
        let Some(last_instr) = self.last_instr else {
            // If there is no last instruction there is no comparison instruction to negate.
            return Ok(false);
        };
        let last_instruction = *self.instrs.get(last_instr);
        let Some(result) = last_instruction.result() else {
            // All negatable instructions have a single result register.
            return Ok(false);
        };
        if matches!(stack.get_register_space(result), RegisterSpace::Local) {
            // The instruction stores its result into a local variable which
            // is an observable side effect which we are not allowed to mutate.
            return Ok(false);
        }
        if result != lhs {
            // The result of the instruction and the `lhs` are not equal
            // thus indicating that we cannot fuse the instructions.
            return Ok(false);
        }
        let Some(negated) = last_instruction.negate_cmp_instr() else {
            // Last instruction is unable to be negated.
            return Ok(false);
        };
        _ = mem::replace(self.instrs.get_mut(last_instr), negated);
        stack.push_register(result)?;
        Ok(true)
    }

    /// Tries to fuse a Wasm `i32.ne` instruction with 0 `rhs` value.
    ///
    /// Returns
    ///
    /// - `Ok(true)` if the intruction fusion was successful.
    /// - `Ok(false)` if instruction fusion could not be applied.
    /// - `Err(_)` if an error occurred.
    pub fn fuse_nez<T: WasmInteger>(
        &mut self,
        stack: &mut ValueStack,
        lhs: Reg,
        rhs: T,
    ) -> Result<bool, Error> {
        if !rhs.eq_zero() {
            // Case: `rhs` needs to be zero to apply this optimization.
            return Ok(false);
        }
        let Some(last_instr) = self.last_instr else {
            // If there is no last instruction there is no comparison instruction to negate.
            return Ok(false);
        };
        let last_instruction = *self.instrs.get(last_instr);
        let Some(result) = last_instruction.result() else {
            // All negatable instructions have a single result register.
            return Ok(false);
        };
        if matches!(stack.get_register_space(result), RegisterSpace::Local) {
            // The instruction stores its result into a local variable which
            // is an observable side effect which we are not allowed to mutate.
            return Ok(false);
        }
        if result != lhs {
            // The result of the instruction and the `lhs` are not equal
            // thus indicating that we cannot fuse the instructions.
            return Ok(false);
        }
        let Some(logicalized) = last_instruction.logicalize_cmp_instr() else {
            // Last instruction is unable to be negated.
            return Ok(false);
        };
        _ = mem::replace(self.instrs.get_mut(last_instr), logicalized);
        stack.push_register(result)?;
        Ok(true)
    }

    /// Tries to fuse a compare instruction with a Wasm `select` instruction.
    ///
    /// # Returns
    ///
    /// - Returns `Some` if fusion was successful.
    /// - Returns `None` if fusion could not be applied.
    pub fn try_fuse_select(
        &mut self,
        stack: &mut ValueStack,
        select_result: Reg,
        select_condition: Reg,
    ) -> Option<(Instruction, bool)> {
        let Some(last_instr) = self.last_instr else {
            // If there is no last instruction there is no comparison instruction to negate.
            return None;
        };
        let last_instruction = *self.instrs.get(last_instr);
        let Some(last_result) = last_instruction.result() else {
            // All negatable instructions have a single result register.
            return None;
        };
        if matches!(stack.get_register_space(last_result), RegisterSpace::Local) {
            // The instruction stores its result into a local variable which
            // is an observable side effect which we are not allowed to mutate.
            return None;
        }
        if last_result != select_condition {
            // The result of the last instruction and the select's `condition`
            // are not equal thus indicating that we cannot fuse the instructions.
            return None;
        }
        let (fused_select, swap_operands) =
            last_instruction.try_into_cmp_select_instr(select_result)?;
        _ = mem::replace(self.instrs.get_mut(last_instr), fused_select);
        Some((fused_select, swap_operands))
    }

    /// Create an [`Instruction::BranchCmpFallback`].
    fn make_branch_cmp_fallback(
        stack: &mut ValueStack,
        cmp: Comparator,
        lhs: Reg,
        rhs: Reg,
        offset: BranchOffset,
    ) -> Result<Instruction, Error> {
        let params = stack.alloc_const(ComparatorAndOffset::new(cmp, offset))?;
        Ok(Instruction::branch_cmp_fallback(lhs, rhs, params))
    }

    /// Encodes a `branch_eqz` instruction and tries to fuse it with a previous comparison instruction.
    pub fn encode_branch_eqz(
        &mut self,
        stack: &mut ValueStack,
        condition: Reg,
        label: LabelRef,
    ) -> Result<(), Error> {
        let Some(last_instr) = self.last_instr else {
            return self.encode_branch_eqz_unopt(stack, condition, label);
        };
        let fused_instr =
            self.try_fuse_branch_cmp_for_instr(stack, last_instr, condition, label, true)?;
        if let Some(fused_instr) = fused_instr {
            _ = mem::replace(self.instrs.get_mut(last_instr), fused_instr);
            return Ok(());
        }
        self.encode_branch_eqz_unopt(stack, condition, label)
    }

    /// Encode an unoptimized `branch_eqz` instruction.
    ///
    /// This is used as fallback whenever fusing compare and branch instructions is not possible.
    fn encode_branch_eqz_unopt(
        &mut self,
        stack: &mut ValueStack,
        condition: Reg,
        label: LabelRef,
    ) -> Result<(), Error> {
        let offset = self.try_resolve_label(label)?;
        let instr = match BranchOffset16::try_from(offset) {
            Ok(offset) => Instruction::branch_i32_eq_imm16(condition, 0, offset),
            Err(_) => {
                let zero = stack.alloc_const(0_i32)?;
                InstrEncoder::make_branch_cmp_fallback(
                    stack,
                    Comparator::I32Eq,
                    condition,
                    zero,
                    offset,
                )?
            }
        };
        self.push_instr(instr)?;
        Ok(())
    }

    /// Encodes a `branch_nez` instruction and tries to fuse it with a previous comparison instruction.
    pub fn encode_branch_nez(
        &mut self,
        stack: &mut ValueStack,
        condition: Reg,
        label: LabelRef,
    ) -> Result<(), Error> {
        let Some(last_instr) = self.last_instr else {
            return self.encode_branch_nez_unopt(stack, condition, label);
        };
        let fused_instr =
            self.try_fuse_branch_cmp_for_instr(stack, last_instr, condition, label, false)?;
        if let Some(fused_instr) = fused_instr {
            _ = mem::replace(self.instrs.get_mut(last_instr), fused_instr);
            return Ok(());
        }
        self.encode_branch_nez_unopt(stack, condition, label)
    }

    /// Try to fuse [`Instruction`] at `instr` into a branch+cmp instruction.
    ///
    /// Returns `Ok(Some)` if successful.
    fn try_fuse_branch_cmp_for_instr(
        &mut self,
        stack: &mut ValueStack,
        last_instr: Instr,
        condition: Reg,
        label: LabelRef,
        negate: bool,
    ) -> Result<Option<Instruction>, Error> {
        let last_instruction = *self.instrs.get(last_instr);
        let Some(result) = last_instruction.compare_result() else {
            return Ok(None);
        };
        if matches!(stack.get_register_space(result), RegisterSpace::Local) {
            // We need to filter out instructions that store their result
            // into a local register slot because they introduce observable behavior
            // which a fused cmp+branch instruction would remove.
            return Ok(None);
        }
        if result != condition {
            // We cannot fuse the instructions since the result of the compare instruction
            // does not match the input of the conditional branch instruction.
            return Ok(None);
        }
        let last_instruction = match negate {
            true => match last_instruction.negate_cmp_instr() {
                Some(negated) => negated,
                None => return Ok(None),
            },
            false => last_instruction,
        };
        let offset = self.try_resolve_label_for(label, last_instr)?;
        last_instruction.try_into_cmp_branch_instr(offset, stack)
    }

    /// Encode an unoptimized `branch_nez` instruction.
    ///
    /// This is used as fallback whenever fusing compare and branch instructions is not possible.
    fn encode_branch_nez_unopt(
        &mut self,
        stack: &mut ValueStack,
        condition: Reg,
        label: LabelRef,
    ) -> Result<(), Error> {
        let offset = self.try_resolve_label(label)?;
        let instr = match BranchOffset16::try_from(offset) {
            Ok(offset) => Instruction::branch_i32_ne_imm16(condition, 0, offset),
            Err(_) => {
                let zero = stack.alloc_const(0_i32)?;
                InstrEncoder::make_branch_cmp_fallback(
                    stack,
                    Comparator::I32Ne,
                    condition,
                    zero,
                    offset,
                )?
            }
        };
        self.push_instr(instr)?;
        Ok(())
    }
}

/// Extension trait to update the branch offset of an [`Instruction`].
trait UpdateBranchOffset {
    /// Updates the [`BranchOffset`] for the branch [`Instruction].
    ///
    /// # Panics
    ///
    /// If `self` is not a branch [`Instruction`].
    fn update_branch_offset(
        &mut self,
        stack: &mut ValueStack,
        new_offset: BranchOffset,
    ) -> Result<(), Error>;
}

impl UpdateBranchOffset for Instruction {
    #[rustfmt::skip]
    fn update_branch_offset(&mut self, stack: &mut ValueStack, new_offset: BranchOffset) -> Result<(), Error> {
        use Instruction as I;
        match self {
            Instruction::Branch { offset } |
            Instruction::BranchTableTarget { offset, .. } |
            Instruction::BranchTableTargetNonOverlapping { offset, .. } => {
                offset.init(new_offset);
                return Ok(())
            }
            _ => {}
        };
        let update_status = match self {
            I::BranchI32And { offset, .. } |
            I::BranchI32Or { offset, .. } |
            I::BranchI32Xor { offset, .. } |
            I::BranchI32Nand { offset, .. } |
            I::BranchI32Nor { offset, .. } |
            I::BranchI32Xnor { offset, .. } |
            I::BranchI32Eq { offset, .. } |
            I::BranchI32Ne { offset, .. } |
            I::BranchI32LtS { offset, .. } |
            I::BranchI32LtU { offset, .. } |
            I::BranchI32LeS { offset, .. } |
            I::BranchI32LeU { offset, .. } |
            I::BranchI64And { offset, .. } |
            I::BranchI64Or { offset, .. } |
            I::BranchI64Xor { offset, .. } |
            I::BranchI64Nand { offset, .. } |
            I::BranchI64Nor { offset, .. } |
            I::BranchI64Xnor { offset, .. } |
            I::BranchI64Eq { offset, .. } |
            I::BranchI64Ne { offset, .. } |
            I::BranchI64LtS { offset, .. } |
            I::BranchI64LtU { offset, .. } |
            I::BranchI64LeS { offset, .. } |
            I::BranchI64LeU { offset, .. } |
            I::BranchF32Eq { offset, .. } |
            I::BranchF32Ne { offset, .. } |
            I::BranchF32Lt { offset, .. } |
            I::BranchF32Le { offset, .. } |
            I::BranchF32NotLt { offset, .. } |
            I::BranchF32NotLe { offset, .. } |
            I::BranchF64Eq { offset, .. } |
            I::BranchF64Ne { offset, .. } |
            I::BranchF64Lt { offset, .. } |
            I::BranchF64Le { offset, .. } |
            I::BranchF64NotLt { offset, .. } |
            I::BranchF64NotLe { offset, .. } |
            I::BranchI32AndImm16 { offset, .. } |
            I::BranchI32OrImm16 { offset, .. } |
            I::BranchI32XorImm16 { offset, .. } |
            I::BranchI32NandImm16 { offset, .. } |
            I::BranchI32NorImm16 { offset, .. } |
            I::BranchI32XnorImm16 { offset, .. } |
            I::BranchI32EqImm16 { offset, .. } |
            I::BranchI32NeImm16 { offset, .. } |
            I::BranchI32LtSImm16Lhs { offset, .. } |
            I::BranchI32LtSImm16Rhs { offset, .. } |
            I::BranchI32LeSImm16Lhs { offset, .. } |
            I::BranchI32LeSImm16Rhs { offset, .. } |
            I::BranchI32LtUImm16Lhs { offset, .. } |
            I::BranchI32LtUImm16Rhs { offset, .. } |
            I::BranchI32LeUImm16Lhs { offset, .. } |
            I::BranchI32LeUImm16Rhs { offset, .. } |
            I::BranchI64AndImm16 { offset, .. } |
            I::BranchI64OrImm16 { offset, .. } |
            I::BranchI64XorImm16 { offset, .. } |
            I::BranchI64NandImm16 { offset, .. } |
            I::BranchI64NorImm16 { offset, .. } |
            I::BranchI64XnorImm16 { offset, .. } |
            I::BranchI64EqImm16 { offset, .. } |
            I::BranchI64NeImm16 { offset, .. } |
            I::BranchI64LtSImm16Lhs { offset, .. } |
            I::BranchI64LtSImm16Rhs { offset, .. } |
            I::BranchI64LeSImm16Lhs { offset, .. } |
            I::BranchI64LeSImm16Rhs { offset, .. } |
            I::BranchI64LtUImm16Lhs { offset, .. } |
            I::BranchI64LtUImm16Rhs { offset, .. } |
            I::BranchI64LeUImm16Lhs { offset, .. } |
            I::BranchI64LeUImm16Rhs { offset, .. } => {
                offset.init(new_offset)
            }
            unexpected => {
                panic!("expected a Wasmi branch+cmp instruction but found: {unexpected:?}")
            }
        };
        if update_status.is_err() {
            if let Some(fallback) = self.try_into_cmp_branch_fallback_instr(new_offset, stack)? {
                *self = fallback;
            }
        }
        Ok(())
    }
}

#[cfg(test)]
mod tests {
    use super::*;
    use crate::core::TypedVal;

    fn bspan(reg: i16, len: u16) -> BoundedRegSpan {
        BoundedRegSpan::new(RegSpan::new(Reg::from(reg)), len)
    }

    #[test]
    fn has_overlapping_copies_works() {
        assert!(!InstrEncoder::has_overlapping_copies(bspan(0, 0), &[],));
        assert!(!InstrEncoder::has_overlapping_copies(
            bspan(0, 2),
            &[TypedProvider::register(0), TypedProvider::register(1),],
        ));
        assert!(!InstrEncoder::has_overlapping_copies(
            bspan(0, 2),
            &[
                TypedProvider::Const(TypedVal::from(10_i32)),
                TypedProvider::Const(TypedVal::from(20_i32)),
            ],
        ));
        assert!(InstrEncoder::has_overlapping_copies(
            bspan(0, 2),
            &[
                TypedProvider::Const(TypedVal::from(10_i32)),
                TypedProvider::register(0),
            ],
        ));
        assert!(InstrEncoder::has_overlapping_copies(
            bspan(0, 2),
            &[TypedProvider::register(0), TypedProvider::register(0),],
        ));
        assert!(InstrEncoder::has_overlapping_copies(
            bspan(3, 3),
            &[
                TypedProvider::register(2),
                TypedProvider::register(3),
                TypedProvider::register(2),
            ],
        ));
        assert!(InstrEncoder::has_overlapping_copies(
            bspan(3, 4),
            &[
                TypedProvider::register(-1),
                TypedProvider::register(10),
                TypedProvider::register(2),
                TypedProvider::register(4),
            ],
        ));
    }
}<|MERGE_RESOLUTION|>--- conflicted
+++ resolved
@@ -312,12 +312,8 @@
     }
 
     /// Push the [`Instruction`] to the [`InstrEncoder`].
-<<<<<<< HEAD
     fn push_instr(&mut self, instr: Instruction) -> Result<Instr, Error> {
-=======
-    pub fn push_instr(&mut self, instr: Instruction) -> Result<Instr, Error> {
         debug_assert!(!instr.is_instruction_parameter(), "parameter: {instr:?}");
->>>>>>> 7e4fe799
         let last_instr = self.instrs.push(instr)?;
         self.last_instr = Some(last_instr);
         Ok(last_instr)
