use super::{
    control_frame::{
        BlockControlFrame,
        BlockHeight,
        ControlFrame,
        IfControlFrame,
        IfReachability,
        LoopControlFrame,
        UnreachableControlFrame,
    },
    stack::TypedProvider,
    ControlFrameKind,
    FuncTranslator,
    TypedVal,
};
use crate::{
    core::{wasm, FuelCostsProvider, TrapCode, ValType, F32, F64},
    engine::{
        translator::{AcquiredTarget, Provider},
        BlockType,
    },
    ir::{
        self,
        index::{self, FuncType},
        BoundedRegSpan,
        Const16,
        Instruction,
        Reg,
    },
    module::{self, FuncIdx, MemoryIdx, TableIdx, WasmiValueType},
    Error,
    ExternRef,
    FuncRef,
    Mutability,
};
use core::num::{NonZeroI32, NonZeroI64, NonZeroU32, NonZeroU64};
use wasmparser::VisitOperator;

/// Used to swap operands of binary [`Instruction`] constructor.
macro_rules! swap_ops {
    ($fn_name:path) => {
        |result: Reg, lhs, rhs| -> Instruction { $fn_name(result, rhs, lhs) }
    };
}

macro_rules! impl_visit_operator {
    ( @mvp $($rest:tt)* ) => {
        impl_visit_operator!(@@skipped $($rest)*);
    };
    ( @sign_extension $($rest:tt)* ) => {
        impl_visit_operator!(@@skipped $($rest)*);
    };
    ( @saturating_float_to_int $($rest:tt)* ) => {
        impl_visit_operator!(@@skipped $($rest)*);
    };
    ( @bulk_memory $($rest:tt)* ) => {
        impl_visit_operator!(@@skipped $($rest)*);
    };
    ( @reference_types $($rest:tt)* ) => {
        impl_visit_operator!(@@skipped $($rest)*);
    };
    ( @tail_call $($rest:tt)* ) => {
        impl_visit_operator!(@@skipped $($rest)*);
    };
    ( @wide_arithmetic $($rest:tt)* ) => {
        impl_visit_operator!(@@skipped $($rest)*);
    };
    ( @@skipped $op:ident $({ $($arg:ident: $argty:ty),* })? => $visit:ident $_ann:tt $($rest:tt)* ) => {
        // We skip Wasm operators that we already implement manually.
        impl_visit_operator!($($rest)*);
    };
    ( @$proposal:ident $op:ident $({ $($arg:ident: $argty:ty),* })? => $visit:ident $_ann:tt $($rest:tt)* ) => {
        // Wildcard match arm for all the other (yet) unsupported Wasm proposals.
        fn $visit(&mut self $($(, $arg: $argty)*)?) -> Self::Output {
            self.translate_unsupported_operator(stringify!($op))
        }
        impl_visit_operator!($($rest)*);
    };
    () => {};
}

impl<'a> VisitOperator<'a> for FuncTranslator {
    type Output = Result<(), Error>;

    #[cfg(feature = "simd")]
    fn simd_visitor(
        &mut self,
    ) -> Option<&mut dyn wasmparser::VisitSimdOperator<'a, Output = Self::Output>> {
        Some(self)
    }

    wasmparser::for_each_visit_operator!(impl_visit_operator);

    fn visit_unreachable(&mut self) -> Self::Output {
        bail_unreachable!(self);
        self.push_base_instr(Instruction::trap(TrapCode::UnreachableCodeReached))?;
        self.reachable = false;
        Ok(())
    }

    fn visit_nop(&mut self) -> Self::Output {
        // Nothing to do for Wasm `nop` instructions.
        Ok(())
    }

    fn visit_block(&mut self, block_type: wasmparser::BlockType) -> Self::Output {
        let block_type = BlockType::new(block_type, &self.module);
        if !self.is_reachable() {
            // We keep track of unreachable control flow frames so that we
            // can associated `end` operators to their respective control flow
            // frames and precisely know when the code is reachable again.
            self.alloc
                .control_stack
                .push_frame(UnreachableControlFrame::new(
                    ControlFrameKind::Block,
                    block_type,
                ));
            return Ok(());
        }
        self.preserve_locals()?;
        // Inherit [`Instruction::ConsumeFuel`] from parent control frame.
        //
        // # Note
        //
        // This is an optimization to reduce the number of [`Instruction::ConsumeFuel`]
        // and is applicable since Wasm `block` are entered unconditionally.
        let fuel_instr = self.fuel_instr();
        let stack_height = BlockHeight::new(self.engine(), self.alloc.stack.height(), block_type)?;
        let end_label = self.alloc.instr_encoder.new_label();
        let len_block_params = block_type.len_params(self.engine());
        let len_branch_params = block_type.len_results(self.engine());
        let branch_params = self.alloc_branch_params(len_block_params, len_branch_params)?;
        self.alloc.control_stack.push_frame(BlockControlFrame::new(
            block_type,
            end_label,
            branch_params,
            stack_height,
            fuel_instr,
        ));
        Ok(())
    }

    fn visit_loop(&mut self, block_type: wasmparser::BlockType) -> Self::Output {
        let block_type = BlockType::new(block_type, &self.module);
        if !self.is_reachable() {
            // See `visit_block` for rational of tracking unreachable control flow.
            self.alloc
                .control_stack
                .push_frame(UnreachableControlFrame::new(
                    ControlFrameKind::Loop,
                    block_type,
                ));
            return Ok(());
        }
        self.preserve_locals()?;
        // Copy `loop` parameters over to where it expects its branch parameters.
        let len_block_params = block_type.len_params(self.engine());
        self.alloc.stack.pop_n(
            usize::from(len_block_params),
            &mut self.alloc.buffer.providers,
        );
        let branch_params = self
            .alloc
            .stack
            .push_dynamic_n(usize::from(len_block_params))?;
        let fuel_info = self.fuel_info();
        self.alloc.instr_encoder.encode_copies(
            &mut self.alloc.stack,
            BoundedRegSpan::new(branch_params, len_block_params),
            &self.alloc.buffer.providers[..],
            &fuel_info,
        )?;
        self.alloc.instr_encoder.reset_last_instr();
        // Create loop header label and immediately pin it.
        let stack_height = BlockHeight::new(self.engine(), self.alloc.stack.height(), block_type)?;
        let header = self.alloc.instr_encoder.new_label();
        self.alloc.instr_encoder.pin_label(header);
        // Optionally create the loop's [`Instruction::ConsumeFuel`].
        //
        // This is handling the fuel required for a single iteration of the loop.
        //
        // Note: The fuel instruction for the loop must be encoded after the loop header is
        //       pinned so that loop iterations will properly consume fuel per iteration.
        let consume_fuel = self.make_fuel_instr()?;
        // Finally create the loop control frame.
        self.alloc.control_stack.push_frame(LoopControlFrame::new(
            block_type,
            header,
            stack_height,
            branch_params,
            consume_fuel,
        ));
        Ok(())
    }

    fn visit_if(&mut self, block_type: wasmparser::BlockType) -> Self::Output {
        let block_type = BlockType::new(block_type, &self.module);
        if !self.is_reachable() {
            // We keep track of unreachable control flow frames so that we
            // can associated `end` operators to their respective control flow
            // frames and precisely know when the code is reachable again.
            self.alloc
                .control_stack
                .push_frame(UnreachableControlFrame::new(
                    ControlFrameKind::If,
                    block_type,
                ));
            return Ok(());
        }
        let condition = self.alloc.stack.pop();
        let stack_height = BlockHeight::new(self.engine(), self.alloc.stack.height(), block_type)?;
        self.preserve_locals()?;
        let end_label = self.alloc.instr_encoder.new_label();
        let len_block_params = block_type.len_params(self.engine());
        let len_branch_params = block_type.len_results(self.engine());
        let branch_params = self.alloc_branch_params(len_block_params, len_branch_params)?;
        let (reachability, fuel_instr) = match condition {
            TypedProvider::Const(condition) => {
                // Case: the `if` condition is a constant value and
                //       therefore it is known upfront which branch
                //       it will take.
                //       Furthermore the non-taken branch is known
                //       to be unreachable code.
                let reachability = match i32::from(condition) != 0 {
                    true => IfReachability::OnlyThen,
                    false => {
                        // We know that the `then` block is unreachable therefore
                        // we update the reachability until we see the `else` branch.
                        self.reachable = false;
                        IfReachability::OnlyElse
                    }
                };
                // An `if` control frame with a constant condition behaves very
                // similarly to a Wasm `block`. Therefore we can apply the same
                // optimization and inherit the [`Instruction::ConsumeFuel`] of
                // the parent control frame.
                let fuel_instr = self.fuel_instr();
                (reachability, fuel_instr)
            }
            TypedProvider::Register(condition) => {
                // Push the `if` parameters on the `else` provider stack for
                // later use in case we eventually visit the `else` branch.
                self.alloc.stack.peek_n(
                    usize::from(len_block_params),
                    &mut self.alloc.buffer.providers,
                );
                self.alloc
                    .control_stack
                    .push_else_providers(self.alloc.buffer.providers.iter().copied())?;
                // Note: We increase preservation register usage of else providers
                //       so that they cannot be invalidated in the `then` block before
                //       arriving at the `else` block of an `if`.
                //       We manually decrease the usage of the else providers at the
                //       end of the `else`, or `if` in case `else` is missing.
                self.alloc
                    .buffer
                    .providers
                    .iter()
                    .copied()
                    .filter_map(TypedProvider::into_register)
                    .for_each(|register| self.alloc.stack.inc_register_usage(register));
                // Create the `else` label and the conditional branch to `else`.
                let else_label = self.alloc.instr_encoder.new_label();
                self.alloc.instr_encoder.encode_branch_eqz(
                    &mut self.alloc.stack,
                    condition,
                    else_label,
                )?;
                let reachability = IfReachability::both(else_label);
                // Optionally create the [`Instruction::ConsumeFuel`] for the `then` branch.
                //
                // # Note
                //
                // The [`Instruction::ConsumeFuel`] for the `else` branch is
                // created on the fly when visiting the `else` block.
                let fuel_instr = self.make_fuel_instr()?;
                (reachability, fuel_instr)
            }
        };
        self.alloc.control_stack.push_frame(IfControlFrame::new(
            block_type,
            end_label,
            branch_params,
            stack_height,
            fuel_instr,
            reachability,
        ));
        Ok(())
    }

    fn visit_else(&mut self) -> Self::Output {
        let mut frame = match self.alloc.control_stack.pop_frame() {
            ControlFrame::If(frame) => frame,
            ControlFrame::Unreachable(frame) if matches!(frame.kind(), ControlFrameKind::If) => {
                // Case: `else` branch for unreachable `if` block.
                //
                // In this case we can simply ignore the entire `else`
                // branch since it is unreachable anyways.
                self.alloc.control_stack.push_frame(frame);
                return Ok(());
            }
            unexpected => panic!(
                "expected `if` control flow frame on top for `else` but found: {:?}",
                unexpected,
            ),
        };
        frame.visited_else();
        if frame.is_then_reachable() {
            frame.update_end_of_then_reachability(self.reachable);
        }
        if let Some(else_label) = frame.else_label() {
            // Case: the `if` control frame has reachable `then` and `else` branches.
            debug_assert!(frame.is_then_reachable());
            debug_assert!(frame.is_else_reachable());
            let branch_params = frame.branch_params(self.engine());
            if self.reachable {
                self.translate_copy_branch_params(branch_params)?;
                let end_offset = self
                    .alloc
                    .instr_encoder
                    .try_resolve_label(frame.end_label())?;
                // We are jumping to the end of the `if` so technically we need to bump branches.
                frame.bump_branches();
                self.push_base_instr(Instruction::branch(end_offset))?;
            }
            self.reachable = true;
            self.alloc.instr_encoder.pin_label(else_label);
            if let Some(fuel_instr) = self.make_fuel_instr()? {
                frame.update_consume_fuel_instr(fuel_instr);
            }
            // At this point we can restore the `else` branch parameters
            // so that the `else` branch translation has the same set of
            // parameters as the `then` branch.
            self.alloc
                .stack
                .trunc(frame.block_height().into_u16() as usize);
            for provider in self.alloc.control_stack.pop_else_providers() {
                self.alloc.stack.push_provider(provider)?;
                if let TypedProvider::Register(register) = provider {
                    self.alloc.stack.dec_register_usage(register);
                }
            }
        }
        match (frame.is_then_reachable(), frame.is_else_reachable()) {
            (true, false) => {
                // Case: only `then` branch is reachable.
                //
                // Not much needs to be done since an `if` control frame
                // where only one branch is statically reachable is similar
                // to a `block` control frame.
                self.reachable = false;
            }
            (false, true) => {
                // Case: only `else` branch is reachable.
                //
                // Not much needs to be done since an `if` control frame
                // where only one branch is statically reachable is similar
                // to a `block` control frame.
                debug_assert!(!self.reachable);
                self.reachable = true;
            }
            (false, false) => unreachable!(
                "the if control frame is reachable so either then or else must be reachable"
            ),
            (true, true) => {
                // Note: this case has already been handled above.
            }
        }
        // At last we need to push the popped and adjusted [`IfControlFrame`] back.
        self.alloc.control_stack.push_frame(frame);
        Ok(())
    }

    fn visit_end(&mut self) -> Self::Output {
        match self.alloc.control_stack.pop_frame() {
            ControlFrame::Block(frame) => self.translate_end_block(frame),
            ControlFrame::Loop(frame) => self.translate_end_loop(frame),
            ControlFrame::If(frame) => self.translate_end_if(frame),
            ControlFrame::Unreachable(frame) => self.translate_end_unreachable(frame),
        }?;
        self.alloc.instr_encoder.reset_last_instr();
        Ok(())
    }

    fn visit_br(&mut self, relative_depth: u32) -> Self::Output {
        bail_unreachable!(self);
        self.translate_br(relative_depth)
    }

    fn visit_br_if(&mut self, relative_depth: u32) -> Self::Output {
        bail_unreachable!(self);
        let engine = self.engine().clone();
        let condition = match self.alloc.stack.pop() {
            Provider::Const(condition) => {
                if i32::from(condition) != 0 {
                    // Case: `condition != 0` so the branch is always taken.
                    // Therefore we can simplify the `br_if` to a `br` instruction.
                    self.translate_br(relative_depth)?;
                }
                return Ok(());
            }
            Provider::Register(condition) => condition,
        };
        let fuel_info = self.fuel_info();
        let frame = match self.alloc.control_stack.acquire_target(relative_depth) {
            AcquiredTarget::Return(frame) => frame,
            AcquiredTarget::Branch(frame) => frame,
        };
        frame.bump_branches();
        let branch_dst = frame.branch_destination();
        let branch_params = frame.branch_params(&engine);
        if branch_params.is_empty() {
            // Case: no values need to be copied so we can directly
            //       encode the `br_if` as efficient `branch_nez`.
            self.alloc.instr_encoder.encode_branch_nez(
                &mut self.alloc.stack,
                condition,
                branch_dst,
            )?;
            return Ok(());
        }
        self.alloc.stack.peek_n(
            usize::from(branch_params.len()),
            &mut self.alloc.buffer.providers,
        );
        if self
            .alloc
            .buffer
            .providers
            .iter()
            .copied()
            .eq(branch_params.iter().map(TypedProvider::Register))
        {
            // Case: the providers on the stack are already as
            //       expected by the branch params and therefore
            //       no copies are required.
            //
            // This means we can encode the `br_if` as efficient `branch_nez`.
            self.alloc.instr_encoder.encode_branch_nez(
                &mut self.alloc.stack,
                condition,
                branch_dst,
            )?;
            return Ok(());
        }
        // Case: We need to copy the branch inputs to where the
        //       control frame expects them before actually branching
        //       to it.
        //       We do this by performing a negated `br_eqz` and skip
        //       the copy process with it in cases where no branch is
        //       needed.
        //       Otherwise we copy the values to their expected locations
        //       and finally perform the actual branch to the target
        //       control frame.
        let skip_label = self.alloc.instr_encoder.new_label();
        self.alloc
            .instr_encoder
            .encode_branch_eqz(&mut self.alloc.stack, condition, skip_label)?;
        self.alloc.instr_encoder.encode_copies(
            &mut self.alloc.stack,
            branch_params,
            &self.alloc.buffer.providers[..],
            &fuel_info,
        )?;
        let branch_offset = self.alloc.instr_encoder.try_resolve_label(branch_dst)?;
        self.push_base_instr(Instruction::branch(branch_offset))?;
        self.alloc.instr_encoder.pin_label(skip_label);
        Ok(())
    }

    fn visit_br_table(&mut self, targets: wasmparser::BrTable<'a>) -> Self::Output {
        bail_unreachable!(self);
        self.translate_br_table(targets)
    }

    fn visit_return(&mut self) -> Self::Output {
        bail_unreachable!(self);
        self.translate_return()
    }

    fn visit_call(&mut self, function_index: u32) -> Self::Output {
        bail_unreachable!(self);
        self.bump_fuel_consumption(FuelCostsProvider::call)?;
        let func_idx = FuncIdx::from(function_index);
        let func_type = self.func_type_of(func_idx);
        let (params, results) = func_type.params_results();
        let provider_params = &mut self.alloc.buffer.providers;
        self.alloc.stack.pop_n(params.len(), provider_params);
        let results = self.alloc.stack.push_dynamic_n(results.len())?;
        let instr = match self.module.get_engine_func(func_idx) {
            Some(engine_func) => {
                // Case: We are calling an internal function and can optimize
                //       this case by using the special instruction for it.
                match params.len() {
                    0 => Instruction::call_internal_0(results, engine_func),
                    _ => Instruction::call_internal(results, engine_func),
                }
            }
            None => {
                // Case: We are calling an imported function and must use the
                //       general calling operator for it.
                match params.len() {
                    0 => Instruction::call_imported_0(results, function_index),
                    _ => Instruction::call_imported(results, function_index),
                }
            }
        };
        self.alloc.instr_encoder.push_instr(instr)?;
        self.alloc
            .instr_encoder
            .encode_register_list(&mut self.alloc.stack, provider_params)?;
        Ok(())
    }

    fn visit_call_indirect(&mut self, type_index: u32, table_index: u32) -> Self::Output {
        bail_unreachable!(self);
        self.bump_fuel_consumption(FuelCostsProvider::call)?;
        let type_index = FuncType::from(type_index);
        let func_type = self.func_type_at(type_index);
        let index = self.alloc.stack.pop();
        let indirect_params = self.call_indirect_params(index, table_index)?;
        let (params, results) = func_type.params_results();
        let provider_params = &mut self.alloc.buffer.providers;
        self.alloc.stack.pop_n(params.len(), provider_params);
        let results = self.alloc.stack.push_dynamic_n(results.len())?;
        let instr = match (params.len(), indirect_params) {
            (0, Instruction::CallIndirectParams { .. }) => {
                Instruction::call_indirect_0(results, type_index)
            }
            (0, Instruction::CallIndirectParamsImm16 { .. }) => {
                Instruction::call_indirect_0_imm16(results, type_index)
            }
            (_, Instruction::CallIndirectParams { .. }) => {
                Instruction::call_indirect(results, type_index)
            }
            (_, Instruction::CallIndirectParamsImm16 { .. }) => {
                Instruction::call_indirect_imm16(results, type_index)
            }
            _ => unreachable!(),
        };
        self.alloc.instr_encoder.push_instr(instr)?;
        self.alloc.instr_encoder.append_instr(indirect_params)?;
        self.alloc
            .instr_encoder
            .encode_register_list(&mut self.alloc.stack, provider_params)?;
        Ok(())
    }

    fn visit_return_call(&mut self, function_index: u32) -> Self::Output {
        bail_unreachable!(self);
        self.bump_fuel_consumption(FuelCostsProvider::call)?;
        let func_idx = FuncIdx::from(function_index);
        let func_type = self.func_type_of(func_idx);
        let params = func_type.params();
        let provider_params = &mut self.alloc.buffer.providers;
        self.alloc.stack.pop_n(params.len(), provider_params);
        let instr = match self.module.get_engine_func(func_idx) {
            Some(engine_func) => {
                // Case: We are calling an internal function and can optimize
                //       this case by using the special instruction for it.
                match params.len() {
                    0 => Instruction::return_call_internal_0(engine_func),
                    _ => Instruction::return_call_internal(engine_func),
                }
            }
            None => {
                // Case: We are calling an imported function and must use the
                //       general calling operator for it.
                match params.len() {
                    0 => Instruction::return_call_imported_0(function_index),
                    _ => Instruction::return_call_imported(function_index),
                }
            }
        };
        self.alloc.instr_encoder.push_instr(instr)?;
        self.alloc
            .instr_encoder
            .encode_register_list(&mut self.alloc.stack, provider_params)?;
        self.reachable = false;
        Ok(())
    }

    fn visit_return_call_indirect(&mut self, type_index: u32, table_index: u32) -> Self::Output {
        bail_unreachable!(self);
        self.bump_fuel_consumption(FuelCostsProvider::call)?;
        let type_index = FuncType::from(type_index);
        let func_type = self.func_type_at(type_index);
        let params = func_type.params();
        let index = self.alloc.stack.pop();
        let indirect_params = self.call_indirect_params(index, table_index)?;
        let provider_params = &mut self.alloc.buffer.providers;
        self.alloc.stack.pop_n(params.len(), provider_params);
        let instr = match (params.len(), indirect_params) {
            (0, Instruction::CallIndirectParams { .. }) => {
                Instruction::return_call_indirect_0(type_index)
            }
            (0, Instruction::CallIndirectParamsImm16 { .. }) => {
                Instruction::return_call_indirect_0_imm16(type_index)
            }
            (_, Instruction::CallIndirectParams { .. }) => {
                Instruction::return_call_indirect(type_index)
            }
            (_, Instruction::CallIndirectParamsImm16 { .. }) => {
                Instruction::return_call_indirect_imm16(type_index)
            }
            _ => unreachable!(),
        };
        self.alloc.instr_encoder.push_instr(instr)?;
        self.alloc.instr_encoder.append_instr(indirect_params)?;
        self.alloc
            .instr_encoder
            .encode_register_list(&mut self.alloc.stack, provider_params)?;
        self.reachable = false;
        Ok(())
    }

    fn visit_drop(&mut self) -> Self::Output {
        bail_unreachable!(self);
        self.alloc.stack.drop();
        Ok(())
    }

    fn visit_select(&mut self) -> Self::Output {
        self.translate_select(None)
    }

    fn visit_typed_select(&mut self, ty: wasmparser::ValType) -> Self::Output {
        let type_hint = WasmiValueType::from(ty).into_inner();
        self.translate_select(Some(type_hint))
    }

    fn visit_local_get(&mut self, local_index: u32) -> Self::Output {
        bail_unreachable!(self);
        self.alloc.stack.push_local(local_index)?;
        Ok(())
    }

    fn visit_local_set(&mut self, local_index: u32) -> Self::Output {
        bail_unreachable!(self);
        self.alloc.stack.gc_preservations();
        let value = self.alloc.stack.pop();
        let local = Reg::try_from(local_index)?;
        if let TypedProvider::Register(value) = value {
            if value == local {
                // Case: `(local.set $n (local.get $n))` is a no-op so we can ignore it.
                //
                // Note: This does not require any preservation since it won't change
                //       the value of `local $n`.
                return Ok(());
            }
        }
        let preserved = self.alloc.stack.preserve_locals(local_index)?;
        let fuel_info = self.fuel_info();
        self.alloc.instr_encoder.encode_local_set(
            &mut self.alloc.stack,
            &self.module,
            local,
            value,
            preserved,
            fuel_info,
        )?;
        Ok(())
    }

    fn visit_local_tee(&mut self, local_index: u32) -> Self::Output {
        bail_unreachable!(self);
        let input = self.alloc.stack.peek();
        self.visit_local_set(local_index)?;
        match input {
            Provider::Register(_register) => {
                self.alloc.stack.push_local(local_index)?;
            }
            Provider::Const(value) => {
                self.alloc.stack.push_const(value);
            }
        }
        Ok(())
    }

    fn visit_global_get(&mut self, global_index: u32) -> Self::Output {
        bail_unreachable!(self);
        let global_idx = module::GlobalIdx::from(global_index);
        let (global_type, init_value) = self.module.get_global(global_idx);
        let content = global_type.content();
        if let (Mutability::Const, Some(init_expr)) = (global_type.mutability(), init_value) {
            if let Some(value) = init_expr.eval_const() {
                // Optimization: Access to immutable internally defined global variables
                //               can be replaced with their constant initialization value.
                self.alloc.stack.push_const(TypedVal::new(content, value));
                return Ok(());
            }
            if let Some(func_index) = init_expr.funcref() {
                // Optimization: Forward to `ref.func x` translation.
                self.visit_ref_func(func_index.into_u32())?;
                return Ok(());
            }
        }
        // Case: The `global.get` instruction accesses a mutable or imported
        //       global variable and thus cannot be optimized away.
        let global_idx = ir::index::Global::from(global_index);
        let result = self.alloc.stack.push_dynamic()?;
        self.push_fueled_instr(
            Instruction::global_get(result, global_idx),
            FuelCostsProvider::instance,
        )?;
        Ok(())
    }

    fn visit_global_set(&mut self, global_index: u32) -> Self::Output {
        bail_unreachable!(self);
        let global = ir::index::Global::from(global_index);
        match self.alloc.stack.pop() {
            TypedProvider::Register(input) => {
                self.push_fueled_instr(
                    Instruction::global_set(input, global),
                    FuelCostsProvider::instance,
                )?;
                Ok(())
            }
            TypedProvider::Const(input) => {
                let (global_type, _init_value) = self
                    .module
                    .get_global(module::GlobalIdx::from(global_index));
                debug_assert_eq!(global_type.content(), input.ty());
                match global_type.content() {
                    ValType::I32 => {
                        if let Ok(value) = Const16::try_from(i32::from(input)) {
                            self.push_fueled_instr(
                                Instruction::global_set_i32imm16(value, global),
                                FuelCostsProvider::instance,
                            )?;
                            return Ok(());
                        }
                    }
                    ValType::I64 => {
                        if let Ok(value) = Const16::try_from(i64::from(input)) {
                            self.push_fueled_instr(
                                Instruction::global_set_i64imm16(value, global),
                                FuelCostsProvider::instance,
                            )?;
                            return Ok(());
                        }
                    }
                    _ => {}
                };
                let cref = self.alloc.stack.alloc_const(input)?;
                self.push_fueled_instr(
                    Instruction::global_set(cref, global),
                    FuelCostsProvider::instance,
                )?;
                Ok(())
            }
        }
    }

    fn visit_i32_load(&mut self, memarg: wasmparser::MemArg) -> Self::Output {
        self.translate_load(
            memarg,
            Instruction::load32,
            Instruction::load32_offset16,
            Instruction::load32_at,
        )
    }

    fn visit_i64_load(&mut self, memarg: wasmparser::MemArg) -> Self::Output {
        self.translate_load(
            memarg,
            Instruction::load64,
            Instruction::load64_offset16,
            Instruction::load64_at,
        )
    }

    fn visit_f32_load(&mut self, memarg: wasmparser::MemArg) -> Self::Output {
        self.translate_load(
            memarg,
            Instruction::load32,
            Instruction::load32_offset16,
            Instruction::load32_at,
        )
    }

    fn visit_f64_load(&mut self, memarg: wasmparser::MemArg) -> Self::Output {
        self.translate_load(
            memarg,
            Instruction::load64,
            Instruction::load64_offset16,
            Instruction::load64_at,
        )
    }

    fn visit_i32_load8_s(&mut self, memarg: wasmparser::MemArg) -> Self::Output {
        self.translate_load(
            memarg,
            Instruction::i32_load8_s,
            Instruction::i32_load8_s_offset16,
            Instruction::i32_load8_s_at,
        )
    }

    fn visit_i32_load8_u(&mut self, memarg: wasmparser::MemArg) -> Self::Output {
        self.translate_load(
            memarg,
            Instruction::i32_load8_u,
            Instruction::i32_load8_u_offset16,
            Instruction::i32_load8_u_at,
        )
    }

    fn visit_i32_load16_s(&mut self, memarg: wasmparser::MemArg) -> Self::Output {
        self.translate_load(
            memarg,
            Instruction::i32_load16_s,
            Instruction::i32_load16_s_offset16,
            Instruction::i32_load16_s_at,
        )
    }

    fn visit_i32_load16_u(&mut self, memarg: wasmparser::MemArg) -> Self::Output {
        self.translate_load(
            memarg,
            Instruction::i32_load16_u,
            Instruction::i32_load16_u_offset16,
            Instruction::i32_load16_u_at,
        )
    }

    fn visit_i64_load8_s(&mut self, memarg: wasmparser::MemArg) -> Self::Output {
        self.translate_load(
            memarg,
            Instruction::i64_load8_s,
            Instruction::i64_load8_s_offset16,
            Instruction::i64_load8_s_at,
        )
    }

    fn visit_i64_load8_u(&mut self, memarg: wasmparser::MemArg) -> Self::Output {
        self.translate_load(
            memarg,
            Instruction::i64_load8_u,
            Instruction::i64_load8_u_offset16,
            Instruction::i64_load8_u_at,
        )
    }

    fn visit_i64_load16_s(&mut self, memarg: wasmparser::MemArg) -> Self::Output {
        self.translate_load(
            memarg,
            Instruction::i64_load16_s,
            Instruction::i64_load16_s_offset16,
            Instruction::i64_load16_s_at,
        )
    }

    fn visit_i64_load16_u(&mut self, memarg: wasmparser::MemArg) -> Self::Output {
        self.translate_load(
            memarg,
            Instruction::i64_load16_u,
            Instruction::i64_load16_u_offset16,
            Instruction::i64_load16_u_at,
        )
    }

    fn visit_i64_load32_s(&mut self, memarg: wasmparser::MemArg) -> Self::Output {
        self.translate_load(
            memarg,
            Instruction::i64_load32_s,
            Instruction::i64_load32_s_offset16,
            Instruction::i64_load32_s_at,
        )
    }

    fn visit_i64_load32_u(&mut self, memarg: wasmparser::MemArg) -> Self::Output {
        self.translate_load(
            memarg,
            Instruction::i64_load32_u,
            Instruction::i64_load32_u_offset16,
            Instruction::i64_load32_u_at,
        )
    }

    fn visit_i32_store(&mut self, memarg: wasmparser::MemArg) -> Self::Output {
        self.translate_istore::<i32, i16>(
            memarg,
            Instruction::store32,
            Instruction::i32_store_imm16,
            Instruction::store32_offset16,
            Instruction::i32_store_offset16_imm16,
            Instruction::store32_at,
            Instruction::i32_store_at_imm16,
        )
    }

    fn visit_i64_store(&mut self, memarg: wasmparser::MemArg) -> Self::Output {
        self.translate_istore::<i64, i16>(
            memarg,
            Instruction::store64,
            Instruction::i64_store_imm16,
            Instruction::store64_offset16,
            Instruction::i64_store_offset16_imm16,
            Instruction::store64_at,
            Instruction::i64_store_at_imm16,
        )
    }

    fn visit_f32_store(&mut self, memarg: wasmparser::MemArg) -> Self::Output {
        self.translate_store(
            memarg,
            Instruction::store32,
            Instruction::store32_offset16,
            Instruction::store32_at,
        )
    }

    fn visit_f64_store(&mut self, memarg: wasmparser::MemArg) -> Self::Output {
        self.translate_store(
            memarg,
            Instruction::store64,
            Instruction::store64_offset16,
            Instruction::store64_at,
        )
    }

    fn visit_i32_store8(&mut self, memarg: wasmparser::MemArg) -> Self::Output {
        self.translate_istore_wrap::<i32, i8, i8>(
            memarg,
            Instruction::i32_store8,
            Instruction::i32_store8_imm,
            Instruction::i32_store8_offset16,
            Instruction::i32_store8_offset16_imm,
            Instruction::i32_store8_at,
            Instruction::i32_store8_at_imm,
        )
    }

    fn visit_i32_store16(&mut self, memarg: wasmparser::MemArg) -> Self::Output {
        self.translate_istore_wrap::<i32, i16, i16>(
            memarg,
            Instruction::i32_store16,
            Instruction::i32_store16_imm,
            Instruction::i32_store16_offset16,
            Instruction::i32_store16_offset16_imm,
            Instruction::i32_store16_at,
            Instruction::i32_store16_at_imm,
        )
    }

    fn visit_i64_store8(&mut self, memarg: wasmparser::MemArg) -> Self::Output {
        self.translate_istore_wrap::<i64, i8, i8>(
            memarg,
            Instruction::i64_store8,
            Instruction::i64_store8_imm,
            Instruction::i64_store8_offset16,
            Instruction::i64_store8_offset16_imm,
            Instruction::i64_store8_at,
            Instruction::i64_store8_at_imm,
        )
    }

    fn visit_i64_store16(&mut self, memarg: wasmparser::MemArg) -> Self::Output {
        self.translate_istore_wrap::<i64, i16, i16>(
            memarg,
            Instruction::i64_store16,
            Instruction::i64_store16_imm,
            Instruction::i64_store16_offset16,
            Instruction::i64_store16_offset16_imm,
            Instruction::i64_store16_at,
            Instruction::i64_store16_at_imm,
        )
    }

    fn visit_i64_store32(&mut self, memarg: wasmparser::MemArg) -> Self::Output {
        self.translate_istore_wrap::<i64, i32, i16>(
            memarg,
            Instruction::i64_store32,
            Instruction::i64_store32_imm16,
            Instruction::i64_store32_offset16,
            Instruction::i64_store32_offset16_imm16,
            Instruction::i64_store32_at,
            Instruction::i64_store32_at_imm16,
        )
    }

    fn visit_memory_size(&mut self, mem: u32) -> Self::Output {
        bail_unreachable!(self);
        let memory = index::Memory::from(mem);
        let result = self.alloc.stack.push_dynamic()?;
        self.push_fueled_instr(
            Instruction::memory_size(result, memory),
            FuelCostsProvider::instance,
        )?;
        Ok(())
    }

    fn visit_memory_grow(&mut self, mem: u32) -> Self::Output {
        bail_unreachable!(self);
        let memory = index::Memory::from(mem);
        let memory_type = *self.module.get_type_of_memory(MemoryIdx::from(mem));
        let delta = self.alloc.stack.pop();
        let delta = self.as_index_type_const32(delta, memory_type.index_ty())?;
        let result = self.alloc.stack.push_dynamic()?;
        if let Provider::Const(delta) = delta {
            if u64::from(delta) == 0 {
                // Case: growing by 0 pages.
                //
                // Since `memory.grow` returns the `memory.size` before the
                // operation a `memory.grow` with `delta` of 0 can be translated
                // as `memory.size` instruction instead.
                self.push_fueled_instr(
                    Instruction::memory_size(result, memory),
                    FuelCostsProvider::instance,
                )?;
                return Ok(());
            }
        }
        let instr = match delta {
            Provider::Const(delta) => Instruction::memory_grow_imm(result, delta),
            Provider::Register(delta) => Instruction::memory_grow(result, delta),
        };
        self.push_fueled_instr(instr, FuelCostsProvider::instance)?;
        self.alloc
            .instr_encoder
            .append_instr(Instruction::memory_index(memory))?;
        Ok(())
    }

    fn visit_i32_const(&mut self, value: i32) -> Self::Output {
        bail_unreachable!(self);
        self.alloc.stack.push_const(value);
        Ok(())
    }

    fn visit_i64_const(&mut self, value: i64) -> Self::Output {
        bail_unreachable!(self);
        self.alloc.stack.push_const(value);
        Ok(())
    }

    fn visit_f32_const(&mut self, value: wasmparser::Ieee32) -> Self::Output {
        bail_unreachable!(self);
        self.alloc.stack.push_const(F32::from_bits(value.bits()));
        Ok(())
    }

    fn visit_f64_const(&mut self, value: wasmparser::Ieee64) -> Self::Output {
        bail_unreachable!(self);
        self.alloc.stack.push_const(F64::from_bits(value.bits()));
        Ok(())
    }

    fn visit_ref_null(&mut self, hty: wasmparser::HeapType) -> Self::Output {
        bail_unreachable!(self);
        let type_hint = WasmiValueType::from(hty).into_inner();
        let null = match type_hint {
            ValType::FuncRef => TypedVal::from(FuncRef::null()),
            ValType::ExternRef => TypedVal::from(ExternRef::null()),
            _ => panic!("must be a Wasm reftype"),
        };
        self.alloc.stack.push_const(null);
        Ok(())
    }

    fn visit_ref_is_null(&mut self) -> Self::Output {
        bail_unreachable!(self);
        let input = self.alloc.stack.peek();
        if let Provider::Const(input) = input {
            self.alloc.stack.drop();
            let untyped = input.untyped();
            let is_null = match input.ty() {
                ValType::FuncRef => FuncRef::from(untyped).is_null(),
                ValType::ExternRef => ExternRef::from(untyped).is_null(),
                invalid => panic!("ref.is_null: encountered invalid input type: {invalid:?}"),
            };
            self.alloc.stack.push_const(i32::from(is_null));
            return Ok(());
        }
        // Note: Since `funcref` and `externref` both serialize to `UntypedValue`
        //       as raw `u64` values we can use `i64.eqz` translation for `ref.is_null`.
        self.visit_i64_eqz()
    }

    fn visit_ref_func(&mut self, function_index: u32) -> Self::Output {
        bail_unreachable!(self);
        let result = self.alloc.stack.push_dynamic()?;
        self.push_fueled_instr(
            Instruction::ref_func(result, function_index),
            FuelCostsProvider::instance,
        )?;
        Ok(())
    }

    fn visit_i32_eqz(&mut self) -> Self::Output {
        bail_unreachable!(self);
        if self.alloc.instr_encoder.fuse_i32_eqz(&mut self.alloc.stack) {
            // Optimization of `i32.eqz` was applied so we can bail out.
            return Ok(());
        }
        // Push a zero on the value stack so we can translate `i32.eqz` as `i32.eq(x, 0)`.
        self.alloc.stack.push_const(0_i32);
        self.visit_i32_eq()
    }

    fn visit_i32_eq(&mut self) -> Self::Output {
        self.translate_binary_commutative::<i32, bool>(
            Instruction::i32_eq,
            Instruction::i32_eq_imm16,
            wasm::i32_eq,
            |this, lhs: Reg, rhs: Reg| {
                if lhs == rhs {
                    // Optimization: `x == x` is always `true`
                    this.alloc.stack.push_const(true);
                    return Ok(true);
                }
                Ok(false)
            },
            Self::no_custom_opt,
        )
    }

    fn visit_i32_ne(&mut self) -> Self::Output {
        self.translate_binary_commutative::<i32, bool>(
            Instruction::i32_ne,
            Instruction::i32_ne_imm16,
            wasm::i32_ne,
            |this, lhs: Reg, rhs: Reg| {
                if lhs == rhs {
                    // Optimization: `x != x` is always `false`
                    this.alloc.stack.push_const(false);
                    return Ok(true);
                }
                Ok(false)
            },
            Self::no_custom_opt,
        )
    }

    fn visit_i32_lt_s(&mut self) -> Self::Output {
        self.translate_binary::<i32, bool>(
            Instruction::i32_lt_s,
            Instruction::i32_lt_s_imm16_rhs,
            Instruction::i32_lt_s_imm16_lhs,
            wasm::i32_lt_s,
            |this, lhs: Reg, rhs: Reg| {
                if lhs == rhs {
                    // Optimization: `x < x` is always `false`
                    this.alloc.stack.push_const(false);
                    return Ok(true);
                }
                Ok(false)
            },
            |this, _lhs: Reg, rhs: i32| {
                if rhs == i32::MIN {
                    // Optimization: `x < MIN` is always `false`
                    this.alloc.stack.push_const(false);
                    return Ok(true);
                }
                Ok(false)
            },
            |this, lhs: i32, _rhs: Reg| {
                if lhs == i32::MAX {
                    // Optimization: `MAX < x` is always `false`
                    this.alloc.stack.push_const(false);
                    return Ok(true);
                }
                Ok(false)
            },
        )
    }

    fn visit_i32_lt_u(&mut self) -> Self::Output {
        self.translate_binary::<u32, bool>(
            Instruction::i32_lt_u,
            Instruction::i32_lt_u_imm16_rhs,
            Instruction::i32_lt_u_imm16_lhs,
            wasm::i32_lt_u,
            |this, lhs: Reg, rhs: Reg| {
                if lhs == rhs {
                    // Optimization: `x < x` is always `false`
                    this.alloc.stack.push_const(false);
                    return Ok(true);
                }
                Ok(false)
            },
            |this, _lhs: Reg, rhs: u32| {
                if rhs == u32::MIN {
                    // Optimization: `x < MIN` is always `false`
                    this.alloc.stack.push_const(false);
                    return Ok(true);
                }
                Ok(false)
            },
            |this, lhs: u32, _rhs: Reg| {
                if lhs == u32::MAX {
                    // Optimization: `MAX < x` is always `false`
                    this.alloc.stack.push_const(false);
                    return Ok(true);
                }
                Ok(false)
            },
        )
    }

    fn visit_i32_gt_s(&mut self) -> Self::Output {
        self.translate_binary::<i32, bool>(
            swap_ops!(Instruction::i32_lt_s),
            swap_ops!(Instruction::i32_lt_s_imm16_lhs),
            swap_ops!(Instruction::i32_lt_s_imm16_rhs),
            wasm::i32_gt_s,
            |this, lhs: Reg, rhs: Reg| {
                if lhs == rhs {
                    // Optimization: `x > x` is always `false`
                    this.alloc.stack.push_const(false);
                    return Ok(true);
                }
                Ok(false)
            },
            |this, _lhs: Reg, rhs: i32| {
                if rhs == i32::MAX {
                    // Optimization: `x > MAX` is always `false`
                    this.alloc.stack.push_const(false);
                    return Ok(true);
                }
                Ok(false)
            },
            |this, lhs: i32, _rhs: Reg| {
                if lhs == i32::MIN {
                    // Optimization: `MIN > x` is always `false`
                    this.alloc.stack.push_const(false);
                    return Ok(true);
                }
                Ok(false)
            },
        )
    }

    fn visit_i32_gt_u(&mut self) -> Self::Output {
        self.translate_binary::<u32, bool>(
            swap_ops!(Instruction::i32_lt_u),
            swap_ops!(Instruction::i32_lt_u_imm16_lhs),
            swap_ops!(Instruction::i32_lt_u_imm16_rhs),
            wasm::i32_gt_u,
            |this, lhs: Reg, rhs: Reg| {
                if lhs == rhs {
                    // Optimization: `x > x` is always `false`
                    this.alloc.stack.push_const(false);
                    return Ok(true);
                }
                Ok(false)
            },
            |this, _lhs: Reg, rhs: u32| {
                if rhs == u32::MAX {
                    // Optimization: `x > MAX` is always `false`
                    this.alloc.stack.push_const(false);
                    return Ok(true);
                }
                Ok(false)
            },
            |this, lhs: u32, _rhs: Reg| {
                if lhs == u32::MIN {
                    // Optimization: `MIN > x` is always `false`
                    this.alloc.stack.push_const(false);
                    return Ok(true);
                }
                Ok(false)
            },
        )
    }

    fn visit_i32_le_s(&mut self) -> Self::Output {
        self.translate_binary::<i32, bool>(
            Instruction::i32_le_s,
            Instruction::i32_le_s_imm16_rhs,
            Instruction::i32_le_s_imm16_lhs,
            wasm::i32_le_s,
            |this, lhs: Reg, rhs: Reg| {
                if lhs == rhs {
                    // Optimization: `x <= x` is always `true`
                    this.alloc.stack.push_const(true);
                    return Ok(true);
                }
                Ok(false)
            },
            |this, _lhs: Reg, rhs: i32| {
                if rhs == i32::MAX {
                    // Optimization: `x <= MAX` is always `true`
                    this.alloc.stack.push_const(true);
                    return Ok(true);
                }
                Ok(false)
            },
            |this, lhs: i32, _rhs: Reg| {
                if lhs == i32::MIN {
                    // Optimization: `MIN <= x` is always `true`
                    this.alloc.stack.push_const(true);
                    return Ok(true);
                }
                Ok(false)
            },
        )
    }

    fn visit_i32_le_u(&mut self) -> Self::Output {
        self.translate_binary::<u32, bool>(
            Instruction::i32_le_u,
            Instruction::i32_le_u_imm16_rhs,
            Instruction::i32_le_u_imm16_lhs,
            wasm::i32_le_u,
            |this, lhs: Reg, rhs: Reg| {
                if lhs == rhs {
                    // Optimization: `x <= x` is always `true`
                    this.alloc.stack.push_const(true);
                    return Ok(true);
                }
                Ok(false)
            },
            |this, _lhs: Reg, rhs: u32| {
                if rhs == u32::MAX {
                    // Optimization: `x <= MAX` is always `true`
                    this.alloc.stack.push_const(true);
                    return Ok(true);
                }
                Ok(false)
            },
            |this, lhs: u32, _rhs: Reg| {
                if lhs == u32::MIN {
                    // Optimization: `MIN <= x` is always `true`
                    this.alloc.stack.push_const(true);
                    return Ok(true);
                }
                Ok(false)
            },
        )
    }

    fn visit_i32_ge_s(&mut self) -> Self::Output {
        self.translate_binary::<i32, bool>(
            swap_ops!(Instruction::i32_le_s),
            swap_ops!(Instruction::i32_le_s_imm16_lhs),
            swap_ops!(Instruction::i32_le_s_imm16_rhs),
            wasm::i32_ge_s,
            |this, lhs: Reg, rhs: Reg| {
                if lhs == rhs {
                    // Optimization: `x >= x` is always `true`
                    this.alloc.stack.push_const(true);
                    return Ok(true);
                }
                Ok(false)
            },
            |this, _lhs: Reg, rhs: i32| {
                if rhs == i32::MIN {
                    // Optimization: `x >= MIN` is always `true`
                    this.alloc.stack.push_const(true);
                    return Ok(true);
                }
                Ok(false)
            },
            |this, lhs: i32, _rhs: Reg| {
                if lhs == i32::MAX {
                    // Optimization: `MAX >= x` is always `true`
                    this.alloc.stack.push_const(true);
                    return Ok(true);
                }
                Ok(false)
            },
        )
    }

    fn visit_i32_ge_u(&mut self) -> Self::Output {
        self.translate_binary::<u32, bool>(
            swap_ops!(Instruction::i32_le_u),
            swap_ops!(Instruction::i32_le_u_imm16_lhs),
            swap_ops!(Instruction::i32_le_u_imm16_rhs),
            wasm::i32_ge_u,
            |this, lhs: Reg, rhs: Reg| {
                if lhs == rhs {
                    // Optimization: `x >= x` is always `true`
                    this.alloc.stack.push_const(true);
                    return Ok(true);
                }
                Ok(false)
            },
            |this, _lhs: Reg, rhs: u32| {
                if rhs == u32::MIN {
                    // Optimization: `x >= MIN` is always `true`
                    this.alloc.stack.push_const(true);
                    return Ok(true);
                }
                Ok(false)
            },
            |this, lhs: u32, _rhs: Reg| {
                if lhs == u32::MAX {
                    // Optimization: `MAX >= x` is always `true`
                    this.alloc.stack.push_const(true);
                    return Ok(true);
                }
                Ok(false)
            },
        )
    }

    fn visit_i64_eqz(&mut self) -> Self::Output {
        bail_unreachable!(self);
        // Push a zero on the value stack so we can translate `i64.eqz` as `i64.eq(x, 0)`.
        self.alloc.stack.push_const(0_i64);
        self.visit_i64_eq()
    }

    fn visit_i64_eq(&mut self) -> Self::Output {
        self.translate_binary_commutative::<i64, bool>(
            Instruction::i64_eq,
            Instruction::i64_eq_imm16,
            wasm::i64_eq,
            |this, lhs: Reg, rhs: Reg| {
                if lhs == rhs {
                    // Optimization: `x == x` is always `true`
                    this.alloc.stack.push_const(true);
                    return Ok(true);
                }
                Ok(false)
            },
            Self::no_custom_opt,
        )
    }

    fn visit_i64_ne(&mut self) -> Self::Output {
        self.translate_binary_commutative::<i64, bool>(
            Instruction::i64_ne,
            Instruction::i64_ne_imm16,
            wasm::i64_ne,
            |this, lhs: Reg, rhs: Reg| {
                if lhs == rhs {
                    // Optimization: `x != x` is always `false`
                    this.alloc.stack.push_const(false);
                    return Ok(true);
                }
                Ok(false)
            },
            Self::no_custom_opt,
        )
    }

    fn visit_i64_lt_s(&mut self) -> Self::Output {
        self.translate_binary::<i64, bool>(
            Instruction::i64_lt_s,
            Instruction::i64_lt_s_imm16_rhs,
            Instruction::i64_lt_s_imm16_lhs,
            wasm::i64_lt_s,
            |this, lhs: Reg, rhs: Reg| {
                if lhs == rhs {
                    // Optimization: `x < x` is always `false`
                    this.alloc.stack.push_const(false);
                    return Ok(true);
                }
                Ok(false)
            },
            |this, _lhs: Reg, rhs: i64| {
                if rhs == i64::MIN {
                    // Optimization: `x < MIN` is always `false`
                    this.alloc.stack.push_const(false);
                    return Ok(true);
                }
                Ok(false)
            },
            |this, lhs: i64, _rhs: Reg| {
                if lhs == i64::MAX {
                    // Optimization: `MAX < x` is always `false`
                    this.alloc.stack.push_const(false);
                    return Ok(true);
                }
                Ok(false)
            },
        )
    }

    fn visit_i64_lt_u(&mut self) -> Self::Output {
        self.translate_binary::<u64, bool>(
            Instruction::i64_lt_u,
            Instruction::i64_lt_u_imm16_rhs,
            Instruction::i64_lt_u_imm16_lhs,
            wasm::i64_lt_u,
            |this, lhs: Reg, rhs: Reg| {
                if lhs == rhs {
                    // Optimization: `x < x` is always `false`
                    this.alloc.stack.push_const(false);
                    return Ok(true);
                }
                Ok(false)
            },
            |this, _lhs: Reg, rhs: u64| {
                if rhs == u64::MIN {
                    // Optimization: `x < MIN` is always `false`
                    this.alloc.stack.push_const(false);
                    return Ok(true);
                }
                Ok(false)
            },
            |this, lhs: u64, _rhs: Reg| {
                if lhs == u64::MAX {
                    // Optimization: `MAX < x` is always `false`
                    this.alloc.stack.push_const(false);
                    return Ok(true);
                }
                Ok(false)
            },
        )
    }

    fn visit_i64_gt_s(&mut self) -> Self::Output {
        self.translate_binary::<i64, bool>(
            swap_ops!(Instruction::i64_lt_s),
            swap_ops!(Instruction::i64_lt_s_imm16_lhs),
            swap_ops!(Instruction::i64_lt_s_imm16_rhs),
            wasm::i64_gt_s,
            |this, lhs: Reg, rhs: Reg| {
                if lhs == rhs {
                    // Optimization: `x > x` is always `false`
                    this.alloc.stack.push_const(false);
                    return Ok(true);
                }
                Ok(false)
            },
            |this, _lhs: Reg, rhs: i64| {
                if rhs == i64::MAX {
                    // Optimization: `x > MAX` is always `false`
                    this.alloc.stack.push_const(false);
                    return Ok(true);
                }
                Ok(false)
            },
            |this, lhs: i64, _rhs: Reg| {
                if lhs == i64::MIN {
                    // Optimization: `MIN > x` is always `false`
                    this.alloc.stack.push_const(false);
                    return Ok(true);
                }
                Ok(false)
            },
        )
    }

    fn visit_i64_gt_u(&mut self) -> Self::Output {
        self.translate_binary::<u64, bool>(
            swap_ops!(Instruction::i64_lt_u),
            swap_ops!(Instruction::i64_lt_u_imm16_lhs),
            swap_ops!(Instruction::i64_lt_u_imm16_rhs),
            wasm::i64_gt_u,
            |this, lhs: Reg, rhs: Reg| {
                if lhs == rhs {
                    // Optimization: `x > x` is always `false`
                    this.alloc.stack.push_const(false);
                    return Ok(true);
                }
                Ok(false)
            },
            |this, _lhs: Reg, rhs: u64| {
                if rhs == u64::MAX {
                    // Optimization: `x > MAX` is always `false`
                    this.alloc.stack.push_const(false);
                    return Ok(true);
                }
                Ok(false)
            },
            |this, lhs: u64, _rhs: Reg| {
                if lhs == u64::MIN {
                    // Optimization: `MIN > x` is always `false`
                    this.alloc.stack.push_const(false);
                    return Ok(true);
                }
                Ok(false)
            },
        )
    }

    fn visit_i64_le_s(&mut self) -> Self::Output {
        self.translate_binary::<i64, bool>(
            Instruction::i64_le_s,
            Instruction::i64_le_s_imm16_rhs,
            Instruction::i64_le_s_imm16_lhs,
            wasm::i64_le_s,
            |this, lhs: Reg, rhs: Reg| {
                if lhs == rhs {
                    // Optimization: `x <= x` is always `true`
                    this.alloc.stack.push_const(true);
                    return Ok(true);
                }
                Ok(false)
            },
            |this, _lhs: Reg, rhs: i64| {
                if rhs == i64::MAX {
                    // Optimization: `x <= MAX` is always `true`
                    this.alloc.stack.push_const(true);
                    return Ok(true);
                }
                Ok(false)
            },
            |this, lhs: i64, _rhs: Reg| {
                if lhs == i64::MIN {
                    // Optimization: `MIN <= x` is always `true`
                    this.alloc.stack.push_const(true);
                    return Ok(true);
                }
                Ok(false)
            },
        )
    }

    fn visit_i64_le_u(&mut self) -> Self::Output {
        self.translate_binary::<u64, bool>(
            Instruction::i64_le_u,
            Instruction::i64_le_u_imm16_rhs,
            Instruction::i64_le_u_imm16_lhs,
            wasm::i64_le_u,
            |this, lhs: Reg, rhs: Reg| {
                if lhs == rhs {
                    // Optimization: `x <= x` is always `true`
                    this.alloc.stack.push_const(true);
                    return Ok(true);
                }
                Ok(false)
            },
            |this, _lhs: Reg, rhs: u64| {
                if rhs == u64::MAX {
                    // Optimization: `x <= MAX` is always `true`
                    this.alloc.stack.push_const(true);
                    return Ok(true);
                }
                Ok(false)
            },
            |this, lhs: u64, _rhs: Reg| {
                if lhs == u64::MIN {
                    // Optimization: `MIN <= x` is always `true`
                    this.alloc.stack.push_const(true);
                    return Ok(true);
                }
                Ok(false)
            },
        )
    }

    fn visit_i64_ge_s(&mut self) -> Self::Output {
        self.translate_binary::<i64, bool>(
            swap_ops!(Instruction::i64_le_s),
            swap_ops!(Instruction::i64_le_s_imm16_lhs),
            swap_ops!(Instruction::i64_le_s_imm16_rhs),
            wasm::i64_ge_s,
            |this, lhs: Reg, rhs: Reg| {
                if lhs == rhs {
                    // Optimization: `x >= x` is always `true`
                    this.alloc.stack.push_const(true);
                    return Ok(true);
                }
                Ok(false)
            },
            |this, _lhs: Reg, rhs: i64| {
                if rhs == i64::MIN {
                    // Optimization: `x >= MIN` is always `true`
                    this.alloc.stack.push_const(true);
                    return Ok(true);
                }
                Ok(false)
            },
            |this, lhs: i64, _rhs: Reg| {
                if lhs == i64::MAX {
                    // Optimization: `MAX >= x` is always `true`
                    this.alloc.stack.push_const(true);
                    return Ok(true);
                }
                Ok(false)
            },
        )
    }

    fn visit_i64_ge_u(&mut self) -> Self::Output {
        self.translate_binary::<u64, bool>(
            swap_ops!(Instruction::i64_le_u),
            swap_ops!(Instruction::i64_le_u_imm16_lhs),
            swap_ops!(Instruction::i64_le_u_imm16_rhs),
            wasm::i64_ge_u,
            |this, lhs: Reg, rhs: Reg| {
                if lhs == rhs {
                    // Optimization: `x >= x` is always `true`
                    this.alloc.stack.push_const(true);
                    return Ok(true);
                }
                Ok(false)
            },
            |this, _lhs: Reg, rhs: u64| {
                if rhs == u64::MIN {
                    // Optimization: `x >= MIN` is always `true`
                    this.alloc.stack.push_const(true);
                    return Ok(true);
                }
                Ok(false)
            },
            |this, lhs: u64, _rhs: Reg| {
                if lhs == u64::MAX {
                    // Optimization: `MAX >= x` is always `true`
                    this.alloc.stack.push_const(true);
                    return Ok(true);
                }
                Ok(false)
            },
        )
    }

    fn visit_f32_eq(&mut self) -> Self::Output {
        self.translate_fbinary_commutative::<f32, bool>(
            Instruction::f32_eq,
            wasm::f32_eq,
            Self::no_custom_opt,
            |this, _reg_in: Reg, imm_in: f32| {
                if imm_in.is_nan() {
                    // Optimization: `NaN == x` or `x == NaN` is always `false`
                    this.alloc.stack.push_const(false);
                    return Ok(true);
                }
                Ok(false)
            },
        )
    }

    fn visit_f32_ne(&mut self) -> Self::Output {
        self.translate_fbinary_commutative::<f32, bool>(
            Instruction::f32_ne,
            wasm::f32_ne,
            Self::no_custom_opt,
            |this, _reg_in: Reg, imm_in: f32| {
                if imm_in.is_nan() {
                    // Optimization: `NaN != x` or `x != NaN` is always `true`
                    this.alloc.stack.push_const(true);
                    return Ok(true);
                }
                Ok(false)
            },
        )
    }

    fn visit_f32_lt(&mut self) -> Self::Output {
        self.translate_fbinary::<f32, bool>(
            Instruction::f32_lt,
            wasm::f32_lt,
            |this, lhs: Reg, rhs: Reg| {
                if lhs == rhs {
                    // Optimization: `x < x` is always `false`
                    this.alloc.stack.push_const(false);
                    return Ok(true);
                }
                Ok(false)
            },
            |this, _lhs: Reg, rhs: f32| {
                if rhs.is_nan() {
                    // Optimization: `x < NAN` is always `false`
                    this.alloc.stack.push_const(false);
                    return Ok(true);
                }
                if rhs.is_infinite() && rhs.is_sign_negative() {
                    // Optimization: `x < -INF` is always `false`
                    this.alloc.stack.push_const(false);
                    return Ok(true);
                }
                Ok(false)
            },
            |this, lhs: f32, _rhs: Reg| {
                if lhs.is_nan() {
                    // Optimization: `NAN < x` is always `false`
                    this.alloc.stack.push_const(false);
                    return Ok(true);
                }
                if lhs.is_infinite() && lhs.is_sign_positive() {
                    // Optimization: `+INF < x` is always `false`
                    this.alloc.stack.push_const(false);
                    return Ok(true);
                }
                Ok(false)
            },
        )
    }

    fn visit_f32_gt(&mut self) -> Self::Output {
        self.translate_fbinary::<f32, bool>(
            swap_ops!(Instruction::f32_lt),
            wasm::f32_gt,
            |this, lhs: Reg, rhs: Reg| {
                if lhs == rhs {
                    // Optimization: `x > x` is always `false`
                    this.alloc.stack.push_const(false);
                    return Ok(true);
                }
                Ok(false)
            },
            |this, _lhs: Reg, rhs: f32| {
                if rhs.is_nan() {
                    // Optimization: `x > NAN` is always `false`
                    this.alloc.stack.push_const(false);
                    return Ok(true);
                }
                if rhs.is_infinite() && rhs.is_sign_positive() {
                    // Optimization: `x > INF` is always `false`
                    this.alloc.stack.push_const(false);
                    return Ok(true);
                }
                Ok(false)
            },
            |this, lhs: f32, _rhs: Reg| {
                if lhs.is_nan() {
                    // Optimization: `NAN > x` is always `false`
                    this.alloc.stack.push_const(false);
                    return Ok(true);
                }
                if lhs.is_infinite() && lhs.is_sign_negative() {
                    // Optimization: `-INF > x` is always `false`
                    this.alloc.stack.push_const(false);
                    return Ok(true);
                }
                Ok(false)
            },
        )
    }

    fn visit_f32_le(&mut self) -> Self::Output {
        self.translate_fbinary::<f32, bool>(
            Instruction::f32_le,
            wasm::f32_le,
            Self::no_custom_opt,
            |this, _lhs: Reg, rhs: f32| {
                if rhs.is_nan() {
                    // Optimization: `x <= NAN` is always `false`
                    this.alloc.stack.push_const(false);
                    return Ok(true);
                }
                Ok(false)
            },
            |this, lhs: f32, _rhs: Reg| {
                if lhs.is_nan() {
                    // Optimization: `NAN <= x` is always `false`
                    this.alloc.stack.push_const(false);
                    return Ok(true);
                }
                Ok(false)
            },
        )
    }

    fn visit_f32_ge(&mut self) -> Self::Output {
        self.translate_fbinary::<f32, bool>(
            swap_ops!(Instruction::f32_le),
            wasm::f32_ge,
            Self::no_custom_opt,
            |this, _lhs: Reg, rhs: f32| {
                if rhs.is_nan() {
                    // Optimization: `x >= NAN` is always `false`
                    this.alloc.stack.push_const(false);
                    return Ok(true);
                }
                Ok(false)
            },
            |this, lhs: f32, _rhs: Reg| {
                if lhs.is_nan() {
                    // Optimization: `NAN >= x` is always `false`
                    this.alloc.stack.push_const(false);
                    return Ok(true);
                }
                Ok(false)
            },
        )
    }

    fn visit_f64_eq(&mut self) -> Self::Output {
        self.translate_fbinary_commutative::<f64, bool>(
            Instruction::f64_eq,
            wasm::f64_eq,
            Self::no_custom_opt,
            |this, _reg_in: Reg, imm_in: f64| {
                if imm_in.is_nan() {
                    // Optimization: `NaN == x` or `x == NaN` is always `false`
                    this.alloc.stack.push_const(false);
                    return Ok(true);
                }
                Ok(false)
            },
        )
    }

    fn visit_f64_ne(&mut self) -> Self::Output {
        self.translate_fbinary_commutative::<f64, bool>(
            Instruction::f64_ne,
            wasm::f64_ne,
            Self::no_custom_opt,
            |this, _reg_in: Reg, imm_in: f64| {
                if imm_in.is_nan() {
                    // Optimization: `NaN != x` or `x != NaN` is always `true`
                    this.alloc.stack.push_const(true);
                    return Ok(true);
                }
                Ok(false)
            },
        )
    }

    fn visit_f64_lt(&mut self) -> Self::Output {
        self.translate_fbinary::<f64, bool>(
            Instruction::f64_lt,
            wasm::f64_lt,
            |this, lhs: Reg, rhs: Reg| {
                if lhs == rhs {
                    // Optimization: `x < x` is always `false`
                    this.alloc.stack.push_const(false);
                    return Ok(true);
                }
                Ok(false)
            },
            |this, _lhs: Reg, rhs: f64| {
                if rhs.is_nan() {
                    // Optimization: `x < NAN` is always `false`
                    this.alloc.stack.push_const(false);
                    return Ok(true);
                }
                if rhs.is_infinite() && rhs.is_sign_negative() {
                    // Optimization: `x < -INF` is always `false`
                    this.alloc.stack.push_const(false);
                    return Ok(true);
                }
                Ok(false)
            },
            |this, lhs: f64, _rhs: Reg| {
                if lhs.is_nan() {
                    // Optimization: `NAN < x` is always `false`
                    this.alloc.stack.push_const(false);
                    return Ok(true);
                }
                if lhs.is_infinite() && lhs.is_sign_positive() {
                    // Optimization: `+INF < x` is always `false`
                    this.alloc.stack.push_const(false);
                    return Ok(true);
                }
                Ok(false)
            },
        )
    }

    fn visit_f64_gt(&mut self) -> Self::Output {
        self.translate_fbinary::<f64, bool>(
            swap_ops!(Instruction::f64_lt),
            wasm::f64_gt,
            |this, lhs: Reg, rhs: Reg| {
                if lhs == rhs {
                    // Optimization: `x > x` is always `false`
                    this.alloc.stack.push_const(false);
                    return Ok(true);
                }
                Ok(false)
            },
            |this, _lhs: Reg, rhs: f64| {
                if rhs.is_nan() {
                    // Optimization: `x > NAN` is always `false`
                    this.alloc.stack.push_const(false);
                    return Ok(true);
                }
                if rhs.is_infinite() && rhs.is_sign_positive() {
                    // Optimization: `x > INF` is always `false`
                    this.alloc.stack.push_const(false);
                    return Ok(true);
                }
                Ok(false)
            },
            |this, lhs: f64, _rhs: Reg| {
                if lhs.is_nan() {
                    // Optimization: `NAN > x` is always `false`
                    this.alloc.stack.push_const(false);
                    return Ok(true);
                }
                if lhs.is_infinite() && lhs.is_sign_negative() {
                    // Optimization: `-INF > x` is always `false`
                    this.alloc.stack.push_const(false);
                    return Ok(true);
                }
                Ok(false)
            },
        )
    }

    fn visit_f64_le(&mut self) -> Self::Output {
        self.translate_fbinary::<f64, bool>(
            Instruction::f64_le,
            wasm::f64_le,
            Self::no_custom_opt,
            |this, _lhs: Reg, rhs: f64| {
                if rhs.is_nan() {
                    // Optimization: `x <= NAN` is always `false`
                    this.alloc.stack.push_const(false);
                    return Ok(true);
                }
                Ok(false)
            },
            |this, lhs: f64, _rhs: Reg| {
                if lhs.is_nan() {
                    // Optimization: `NAN <= x` is always `false`
                    this.alloc.stack.push_const(false);
                    return Ok(true);
                }
                Ok(false)
            },
        )
    }

    fn visit_f64_ge(&mut self) -> Self::Output {
        self.translate_fbinary::<f64, bool>(
            swap_ops!(Instruction::f64_le),
            wasm::f64_ge,
            Self::no_custom_opt,
            |this, _lhs: Reg, rhs: f64| {
                if rhs.is_nan() {
                    // Optimization: `x >= NAN` is always `false`
                    this.alloc.stack.push_const(false);
                    return Ok(true);
                }
                Ok(false)
            },
            |this, lhs: f64, _rhs: Reg| {
                if lhs.is_nan() {
                    // Optimization: `NAN >= x` is always `false`
                    this.alloc.stack.push_const(false);
                    return Ok(true);
                }
                Ok(false)
            },
        )
    }

    fn visit_i32_clz(&mut self) -> Self::Output {
        self.translate_unary::<i32, i32>(Instruction::i32_clz, wasm::i32_clz)
    }

    fn visit_i32_ctz(&mut self) -> Self::Output {
        self.translate_unary::<i32, i32>(Instruction::i32_ctz, wasm::i32_ctz)
    }

    fn visit_i32_popcnt(&mut self) -> Self::Output {
        self.translate_unary::<i32, i32>(Instruction::i32_popcnt, wasm::i32_popcnt)
    }

    fn visit_i32_add(&mut self) -> Self::Output {
        self.translate_binary_commutative::<i32, i32>(
            Instruction::i32_add,
            Instruction::i32_add_imm16,
            wasm::i32_add,
            Self::no_custom_opt,
            |this, reg: Reg, value: i32| {
                if value == 0 {
                    // Optimization: `add x + 0` is same as `x`
                    this.alloc.stack.push_register(reg)?;
                    return Ok(true);
                }
                Ok(false)
            },
        )
    }

    fn visit_i32_sub(&mut self) -> Self::Output {
        self.translate_binary::<i32, i32>(
            Instruction::i32_sub,
            |_, _, _| unreachable!("`i32.sub r c` is translated as `i32.add r -c`"),
            Instruction::i32_sub_imm16_lhs,
            wasm::i32_sub,
            |this, lhs: Reg, rhs: Reg| {
                if lhs == rhs {
                    // Optimization: `sub x - x` is always `0`
                    this.alloc.stack.push_const(0_i32);
                    return Ok(true);
                }
                Ok(false)
            },
            |this, lhs: Reg, rhs: i32| {
                if rhs == 0 {
                    // Optimization: `sub x - 0` is same as `x`
                    this.alloc.stack.push_register(lhs)?;
                    return Ok(true);
                }
                if this.try_push_binary_instr_imm16(
                    lhs,
                    rhs.wrapping_neg(),
                    Instruction::i32_add_imm16,
                )? {
                    // Simplification: Translate `i32.sub r c` as `i32.add r -c`
                    return Ok(true);
                }
                this.push_binary_instr_imm(lhs, rhs.wrapping_neg(), Instruction::i32_add)?;
                Ok(true)
            },
            Self::no_custom_opt,
        )
    }

    fn visit_i32_mul(&mut self) -> Self::Output {
        self.translate_binary_commutative::<i32, i32>(
            Instruction::i32_mul,
            Instruction::i32_mul_imm16,
            wasm::i32_mul,
            Self::no_custom_opt,
            |this, reg: Reg, value: i32| {
                if value == 0 {
                    // Optimization: `add x * 0` is always `0`
                    this.alloc.stack.push_const(0_i32);
                    return Ok(true);
                }
                if value == 1 {
                    // Optimization: `add x * 1` is always `x`
                    this.alloc.stack.push_register(reg)?;
                    return Ok(true);
                }
                Ok(false)
            },
        )
    }

    fn visit_i32_div_s(&mut self) -> Self::Output {
        self.translate_divrem::<i32, NonZeroI32>(
            Instruction::i32_div_s,
            Instruction::i32_div_s_imm16_rhs,
            Instruction::i32_div_s_imm16_lhs,
            wasm::i32_div_s,
            Self::no_custom_opt,
            |this, lhs: Reg, rhs: i32| {
                if rhs == 1 {
                    // Optimization: `x / 1` is always `x`
                    this.alloc.stack.push_register(lhs)?;
                    return Ok(true);
                }
                Ok(false)
            },
        )
    }

    fn visit_i32_div_u(&mut self) -> Self::Output {
        self.translate_divrem::<u32, NonZeroU32>(
            Instruction::i32_div_u,
            Instruction::i32_div_u_imm16_rhs,
            Instruction::i32_div_u_imm16_lhs,
            wasm::i32_div_u,
            Self::no_custom_opt,
            |this, lhs: Reg, rhs: u32| {
                if rhs == 1 {
                    // Optimization: `x / 1` is always `x`
                    this.alloc.stack.push_register(lhs)?;
                    return Ok(true);
                }
                Ok(false)
            },
        )
    }

    fn visit_i32_rem_s(&mut self) -> Self::Output {
        self.translate_divrem::<i32, NonZeroI32>(
            Instruction::i32_rem_s,
            Instruction::i32_rem_s_imm16_rhs,
            Instruction::i32_rem_s_imm16_lhs,
            wasm::i32_rem_s,
            Self::no_custom_opt,
            |this, _lhs: Reg, rhs: i32| {
                if rhs == 1 || rhs == -1 {
                    // Optimization: `x % 1` or `x % -1` is always `0`
                    this.alloc.stack.push_const(0_i32);
                    return Ok(true);
                }
                Ok(false)
            },
        )
    }

    fn visit_i32_rem_u(&mut self) -> Self::Output {
        self.translate_divrem::<u32, NonZeroU32>(
            Instruction::i32_rem_u,
            Instruction::i32_rem_u_imm16_rhs,
            Instruction::i32_rem_u_imm16_lhs,
            wasm::i32_rem_u,
            Self::no_custom_opt,
            |this, _lhs: Reg, rhs: u32| {
                if rhs == 1 {
                    // Optimization: `x % 1` is always `0`
                    this.alloc.stack.push_const(0_i32);
                    return Ok(true);
                }
                Ok(false)
            },
        )
    }

    fn visit_i32_and(&mut self) -> Self::Output {
        self.translate_binary_commutative::<i32, i32>(
            Instruction::i32_and,
            Instruction::i32_and_imm16,
            wasm::i32_and,
            |this, lhs, rhs| {
                if lhs == rhs {
                    // Optimization: `x & x` is always just `x`
                    this.alloc.stack.push_register(lhs)?;
                    return Ok(true);
                }
                Ok(false)
            },
            |this, reg: Reg, value: i32| {
                if value == -1 {
                    // Optimization: `x & -1` is same as `x`
                    //
                    // Note: This is due to the fact that -1
                    // in twos-complements only contains 1 bits.
                    this.alloc.stack.push_register(reg)?;
                    return Ok(true);
                }
                if value == 0 {
                    // Optimization: `x & 0` is same as `0`
                    this.alloc.stack.push_const(0_i32);
                    return Ok(true);
                }
                Ok(false)
            },
        )
    }

    fn visit_i32_or(&mut self) -> Self::Output {
        self.translate_binary_commutative::<i32, i32>(
            Instruction::i32_or,
            Instruction::i32_or_imm16,
            wasm::i32_or,
            |this, lhs, rhs| {
                if lhs == rhs {
                    // Optimization: `x | x` is always just `x`
                    this.alloc.stack.push_register(lhs)?;
                    return Ok(true);
                }
                Ok(false)
            },
            |this, reg: Reg, value: i32| {
                if value == -1 {
                    // Optimization: `x | -1` is same as `-1`
                    //
                    // Note: This is due to the fact that -1
                    // in twos-complements only contains 1 bits.
                    this.alloc.stack.push_const(-1_i32);
                    return Ok(true);
                }
                if value == 0 {
                    // Optimization: `x | 0` is same as `x`
                    this.alloc.stack.push_register(reg)?;
                    return Ok(true);
                }
                Ok(false)
            },
        )
    }

    fn visit_i32_xor(&mut self) -> Self::Output {
        self.translate_binary_commutative::<i32, i32>(
            Instruction::i32_xor,
            Instruction::i32_xor_imm16,
            wasm::i32_xor,
            |this, lhs, rhs| {
                if lhs == rhs {
                    // Optimization: `x ^ x` is always `0`
                    this.alloc.stack.push_const(0_i32);
                    return Ok(true);
                }
                Ok(false)
            },
            |this, reg: Reg, value: i32| {
                if value == 0 {
                    // Optimization: `x ^ 0` is same as `x`
                    this.alloc.stack.push_register(reg)?;
                    return Ok(true);
                }
                Ok(false)
            },
        )
    }

    fn visit_i32_shl(&mut self) -> Self::Output {
        self.translate_shift::<i32>(
            Instruction::i32_shl,
            Instruction::i32_shl_by,
            Instruction::i32_shl_imm16,
            wasm::i32_shl,
            Self::no_custom_opt,
        )
    }

    fn visit_i32_shr_s(&mut self) -> Self::Output {
        self.translate_shift::<i32>(
            Instruction::i32_shr_s,
            Instruction::i32_shr_s_by,
            Instruction::i32_shr_s_imm16,
            wasm::i32_shr_s,
            |this, lhs: i32, _rhs: Reg| {
                if lhs == -1 {
                    // Optimization: `-1 >> x` is always `-1` for every valid `x`
                    this.alloc.stack.push_const(lhs);
                    return Ok(true);
                }
                Ok(false)
            },
        )
    }

    fn visit_i32_shr_u(&mut self) -> Self::Output {
        self.translate_shift::<i32>(
            Instruction::i32_shr_u,
            Instruction::i32_shr_u_by,
            Instruction::i32_shr_u_imm16,
            wasm::i32_shr_u,
            Self::no_custom_opt,
        )
    }

    fn visit_i32_rotl(&mut self) -> Self::Output {
        self.translate_shift::<i32>(
            Instruction::i32_rotl,
            Instruction::i32_rotl_by,
            Instruction::i32_rotl_imm16,
            wasm::i32_rotl,
            |this, lhs: i32, _rhs: Reg| {
                if lhs == -1 {
                    // Optimization: `-1.rotate_left(x)` is always `-1` for every valid `x`
                    this.alloc.stack.push_const(lhs);
                    return Ok(true);
                }
                Ok(false)
            },
        )
    }

    fn visit_i32_rotr(&mut self) -> Self::Output {
        self.translate_shift::<i32>(
            Instruction::i32_rotr,
            Instruction::i32_rotr_by,
            Instruction::i32_rotr_imm16,
            wasm::i32_rotr,
            |this, lhs: i32, _rhs: Reg| {
                if lhs == -1 {
                    // Optimization: `-1.rotate_right(x)` is always `-1` for every valid `x`
                    this.alloc.stack.push_const(lhs);
                    return Ok(true);
                }
                Ok(false)
            },
        )
    }

    fn visit_i64_clz(&mut self) -> Self::Output {
        self.translate_unary::<i64, i64>(Instruction::i64_clz, wasm::i64_clz)
    }

    fn visit_i64_ctz(&mut self) -> Self::Output {
        self.translate_unary::<i64, i64>(Instruction::i64_ctz, wasm::i64_ctz)
    }

    fn visit_i64_popcnt(&mut self) -> Self::Output {
        self.translate_unary::<i64, i64>(Instruction::i64_popcnt, wasm::i64_popcnt)
    }

    fn visit_i64_add(&mut self) -> Self::Output {
        self.translate_binary_commutative::<i64, i64>(
            Instruction::i64_add,
            Instruction::i64_add_imm16,
            wasm::i64_add,
            Self::no_custom_opt,
            |this, reg: Reg, value: i64| {
                if value == 0 {
                    // Optimization: `add x + 0` is same as `x`
                    this.alloc.stack.push_register(reg)?;
                    return Ok(true);
                }
                Ok(false)
            },
        )
    }

    fn visit_i64_sub(&mut self) -> Self::Output {
        self.translate_binary::<i64, i64>(
            Instruction::i64_sub,
            |_, _, _| unreachable!("`i64.sub r c` is translated as `i64.add r -c`"),
            Instruction::i64_sub_imm16_lhs,
            wasm::i64_sub,
            |this, lhs: Reg, rhs: Reg| {
                if lhs == rhs {
                    // Optimization: `sub x - x` is always `0`
                    this.alloc.stack.push_const(0_i64);
                    return Ok(true);
                }
                Ok(false)
            },
            |this, lhs: Reg, rhs: i64| {
                if rhs == 0 {
                    // Optimization: `sub x - 0` is same as `x`
                    this.alloc.stack.push_register(lhs)?;
                    return Ok(true);
                }
                if this.try_push_binary_instr_imm16(
                    lhs,
                    rhs.wrapping_neg(),
                    Instruction::i64_add_imm16,
                )? {
                    // Simplification: Translate `i64.sub r c` as `i64.add r -c`
                    return Ok(true);
                }
                this.push_binary_instr_imm(lhs, rhs.wrapping_neg(), Instruction::i64_add)?;
                Ok(true)
            },
            Self::no_custom_opt,
        )
    }

    fn visit_i64_mul(&mut self) -> Self::Output {
        self.translate_binary_commutative::<i64, i64>(
            Instruction::i64_mul,
            Instruction::i64_mul_imm16,
            wasm::i64_mul,
            Self::no_custom_opt,
            |this, reg: Reg, value: i64| {
                if value == 0 {
                    // Optimization: `add x * 0` is always `0`
                    this.alloc.stack.push_const(0_i64);
                    return Ok(true);
                }
                if value == 1 {
                    // Optimization: `add x * 1` is always `x`
                    this.alloc.stack.push_register(reg)?;
                    return Ok(true);
                }
                Ok(false)
            },
        )
    }

    fn visit_i64_div_s(&mut self) -> Self::Output {
        self.translate_divrem::<i64, NonZeroI64>(
            Instruction::i64_div_s,
            Instruction::i64_div_s_imm16_rhs,
            Instruction::i64_div_s_imm16_lhs,
            wasm::i64_div_s,
            Self::no_custom_opt,
            |this, lhs: Reg, rhs: i64| {
                if rhs == 1 {
                    // Optimization: `x / 1` is always `x`
                    this.alloc.stack.push_register(lhs)?;
                    return Ok(true);
                }
                Ok(false)
            },
        )
    }

    fn visit_i64_div_u(&mut self) -> Self::Output {
        self.translate_divrem::<u64, NonZeroU64>(
            Instruction::i64_div_u,
            Instruction::i64_div_u_imm16_rhs,
            Instruction::i64_div_u_imm16_lhs,
            wasm::i64_div_u,
            Self::no_custom_opt,
            |this, lhs: Reg, rhs: u64| {
                if rhs == 1 {
                    // Optimization: `x / 1` is always `x`
                    this.alloc.stack.push_register(lhs)?;
                    return Ok(true);
                }
                Ok(false)
            },
        )
    }

    fn visit_i64_rem_s(&mut self) -> Self::Output {
        self.translate_divrem::<i64, NonZeroI64>(
            Instruction::i64_rem_s,
            Instruction::i64_rem_s_imm16_rhs,
            Instruction::i64_rem_s_imm16_lhs,
            wasm::i64_rem_s,
            Self::no_custom_opt,
            |this, _lhs: Reg, rhs: i64| {
                if rhs == 1 || rhs == -1 {
                    // Optimization: `x % 1` or `x % -1` is always `0`
                    this.alloc.stack.push_const(0_i64);
                    return Ok(true);
                }
                Ok(false)
            },
        )
    }

    fn visit_i64_rem_u(&mut self) -> Self::Output {
        self.translate_divrem::<u64, NonZeroU64>(
            Instruction::i64_rem_u,
            Instruction::i64_rem_u_imm16_rhs,
            Instruction::i64_rem_u_imm16_lhs,
            wasm::i64_rem_u,
            Self::no_custom_opt,
            |this, _lhs: Reg, rhs: u64| {
                if rhs == 1 {
                    // Optimization: `x % 1` is always `0`
                    this.alloc.stack.push_const(0_i64);
                    return Ok(true);
                }
                Ok(false)
            },
        )
    }

    fn visit_i64_and(&mut self) -> Self::Output {
        self.translate_binary_commutative::<i64, i64>(
            Instruction::i64_and,
            Instruction::i64_and_imm16,
            wasm::i64_and,
            |this, lhs, rhs| {
                if lhs == rhs {
                    // Optimization: `x & x` is always just `x`
                    this.alloc.stack.push_register(lhs)?;
                    return Ok(true);
                }
                Ok(false)
            },
            |this, reg: Reg, value: i64| {
                if value == -1 {
                    // Optimization: `x & -1` is same as `x`
                    //
                    // Note: This is due to the fact that -1
                    // in twos-complements only contains 1 bits.
                    this.alloc.stack.push_register(reg)?;
                    return Ok(true);
                }
                if value == 0 {
                    // Optimization: `x & 0` is same as `0`
                    this.alloc.stack.push_const(0_i64);
                    return Ok(true);
                }
                Ok(false)
            },
        )
    }

    fn visit_i64_or(&mut self) -> Self::Output {
        self.translate_binary_commutative::<i64, i64>(
            Instruction::i64_or,
            Instruction::i64_or_imm16,
            wasm::i64_or,
            |this, lhs, rhs| {
                if lhs == rhs {
                    // Optimization: `x | x` is always just `x`
                    this.alloc.stack.push_register(lhs)?;
                    return Ok(true);
                }
                Ok(false)
            },
            |this, reg: Reg, value: i64| {
                if value == -1 {
                    // Optimization: `x | -1` is same as `-1`
                    //
                    // Note: This is due to the fact that -1
                    // in twos-complements only contains 1 bits.
                    this.alloc.stack.push_const(-1_i64);
                    return Ok(true);
                }
                if value == 0 {
                    // Optimization: `x | 0` is same as `x`
                    this.alloc.stack.push_register(reg)?;
                    return Ok(true);
                }
                Ok(false)
            },
        )
    }

    fn visit_i64_xor(&mut self) -> Self::Output {
        self.translate_binary_commutative::<i64, i64>(
            Instruction::i64_xor,
            Instruction::i64_xor_imm16,
            wasm::i64_xor,
            |this, lhs, rhs| {
                if lhs == rhs {
                    // Optimization: `x ^ x` is always `0`
                    this.alloc.stack.push_const(0_i64);
                    return Ok(true);
                }
                Ok(false)
            },
            |this, reg: Reg, value: i64| {
                if value == 0 {
                    // Optimization: `x ^ 0` is same as `x`
                    this.alloc.stack.push_register(reg)?;
                    return Ok(true);
                }
                Ok(false)
            },
        )
    }

    fn visit_i64_shl(&mut self) -> Self::Output {
        self.translate_shift::<i64>(
            Instruction::i64_shl,
            Instruction::i64_shl_by,
            Instruction::i64_shl_imm16,
            wasm::i64_shl,
            Self::no_custom_opt,
        )
    }

    fn visit_i64_shr_s(&mut self) -> Self::Output {
        self.translate_shift::<i64>(
            Instruction::i64_shr_s,
            Instruction::i64_shr_s_by,
            Instruction::i64_shr_s_imm16,
            wasm::i64_shr_s,
            |this, lhs: i64, _rhs: Reg| {
                if lhs == -1 {
                    // Optimization: `-1 >> x` is always `-1` for every valid `x`
                    this.alloc.stack.push_const(lhs);
                    return Ok(true);
                }
                Ok(false)
            },
        )
    }

    fn visit_i64_shr_u(&mut self) -> Self::Output {
        self.translate_shift::<i64>(
            Instruction::i64_shr_u,
            Instruction::i64_shr_u_by,
            Instruction::i64_shr_u_imm16,
            wasm::i64_shr_u,
            Self::no_custom_opt,
        )
    }

    fn visit_i64_rotl(&mut self) -> Self::Output {
        self.translate_shift::<i64>(
            Instruction::i64_rotl,
            Instruction::i64_rotl_by,
            Instruction::i64_rotl_imm16,
            wasm::i64_rotl,
            |this, lhs: i64, _rhs: Reg| {
                if lhs == -1 {
                    // Optimization: `-1 >> x` is always `-1` for every valid `x`
                    this.alloc.stack.push_const(lhs);
                    return Ok(true);
                }
                Ok(false)
            },
        )
    }

    fn visit_i64_rotr(&mut self) -> Self::Output {
        self.translate_shift::<i64>(
            Instruction::i64_rotr,
            Instruction::i64_rotr_by,
            Instruction::i64_rotr_imm16,
            wasm::i64_rotr,
            |this, lhs: i64, _rhs: Reg| {
                if lhs == -1 {
                    // Optimization: `-1 >> x` is always `-1` for every valid `x`
                    this.alloc.stack.push_const(lhs);
                    return Ok(true);
                }
                Ok(false)
            },
        )
    }

    fn visit_f32_abs(&mut self) -> Self::Output {
        self.translate_unary::<f32, f32>(Instruction::f32_abs, wasm::f32_abs)
    }

    fn visit_f32_neg(&mut self) -> Self::Output {
        self.translate_unary::<f32, f32>(Instruction::f32_neg, wasm::f32_neg)
    }

    fn visit_f32_ceil(&mut self) -> Self::Output {
        self.translate_unary::<f32, f32>(Instruction::f32_ceil, wasm::f32_ceil)
    }

    fn visit_f32_floor(&mut self) -> Self::Output {
        self.translate_unary::<f32, f32>(Instruction::f32_floor, wasm::f32_floor)
    }

    fn visit_f32_trunc(&mut self) -> Self::Output {
        self.translate_unary::<f32, f32>(Instruction::f32_trunc, wasm::f32_trunc)
    }

    fn visit_f32_nearest(&mut self) -> Self::Output {
        self.translate_unary::<f32, f32>(Instruction::f32_nearest, wasm::f32_nearest)
    }

    fn visit_f32_sqrt(&mut self) -> Self::Output {
        self.translate_unary::<f32, f32>(Instruction::f32_sqrt, wasm::f32_sqrt)
    }

    fn visit_f32_add(&mut self) -> Self::Output {
        self.translate_fbinary_commutative::<f32, f32>(
            Instruction::f32_add,
            wasm::f32_add,
            Self::no_custom_opt,
            Self::no_custom_opt::<Reg, f32>,
        )
    }

    fn visit_f32_sub(&mut self) -> Self::Output {
        self.translate_fbinary::<f32, f32>(
            Instruction::f32_sub,
            wasm::f32_sub,
            Self::no_custom_opt,
            Self::no_custom_opt::<Reg, f32>,
            // Unfortunately we cannot optimize for the case that `lhs == 0.0`
            // since the Wasm specification mandates different behavior in
            // dependence of `rhs` which we do not know at this point.
            Self::no_custom_opt,
        )
    }

    fn visit_f32_mul(&mut self) -> Self::Output {
        self.translate_fbinary_commutative::<f32, f32>(
            Instruction::f32_mul,
            wasm::f32_mul,
            Self::no_custom_opt,
            // Unfortunately we cannot apply `x * 0` or `0 * x` optimizations
            // since Wasm mandates different behaviors if `x` is infinite or
            // NaN in these cases.
            Self::no_custom_opt,
        )
    }

    fn visit_f32_div(&mut self) -> Self::Output {
        self.translate_fbinary::<f32, f32>(
            Instruction::f32_div,
            wasm::f32_div,
            Self::no_custom_opt,
            Self::no_custom_opt,
            Self::no_custom_opt,
        )
    }

    fn visit_f32_min(&mut self) -> Self::Output {
        self.translate_fbinary_commutative::<f32, f32>(
            Instruction::f32_min,
            wasm::f32_min,
            Self::no_custom_opt,
            |this, reg: Reg, value: f32| {
                if value.is_infinite() && value.is_sign_positive() {
                    // Optimization: `min(x, +inf)` is same as `x`
                    this.alloc.stack.push_register(reg)?;
                    return Ok(true);
                }
                Ok(false)
            },
        )
    }

    fn visit_f32_max(&mut self) -> Self::Output {
        self.translate_fbinary_commutative::<f32, f32>(
            Instruction::f32_max,
            wasm::f32_max,
            Self::no_custom_opt,
            |this, reg: Reg, value: f32| {
                if value.is_infinite() && value.is_sign_negative() {
                    // Optimization: `max(x, -inf)` is same as `x`
                    this.alloc.stack.push_register(reg)?;
                    return Ok(true);
                }
                Ok(false)
            },
        )
    }

    fn visit_f32_copysign(&mut self) -> Self::Output {
        self.translate_fcopysign::<f32>(
            Instruction::f32_copysign,
            Instruction::f32_copysign_imm,
            wasm::f32_copysign,
        )
    }

    fn visit_f64_abs(&mut self) -> Self::Output {
        self.translate_unary::<f64, f64>(Instruction::f64_abs, wasm::f64_abs)
    }

    fn visit_f64_neg(&mut self) -> Self::Output {
        self.translate_unary::<f64, f64>(Instruction::f64_neg, wasm::f64_neg)
    }

    fn visit_f64_ceil(&mut self) -> Self::Output {
        self.translate_unary::<f64, f64>(Instruction::f64_ceil, wasm::f64_ceil)
    }

    fn visit_f64_floor(&mut self) -> Self::Output {
        self.translate_unary::<f64, f64>(Instruction::f64_floor, wasm::f64_floor)
    }

    fn visit_f64_trunc(&mut self) -> Self::Output {
        self.translate_unary::<f64, f64>(Instruction::f64_trunc, wasm::f64_trunc)
    }

    fn visit_f64_nearest(&mut self) -> Self::Output {
        self.translate_unary::<f64, f64>(Instruction::f64_nearest, wasm::f64_nearest)
    }

    fn visit_f64_sqrt(&mut self) -> Self::Output {
        self.translate_unary::<f64, f64>(Instruction::f64_sqrt, wasm::f64_sqrt)
    }

    fn visit_f64_add(&mut self) -> Self::Output {
        self.translate_fbinary_commutative::<f64, f64>(
            Instruction::f64_add,
            wasm::f64_add,
            Self::no_custom_opt,
            Self::no_custom_opt::<Reg, f64>,
        )
    }

    fn visit_f64_sub(&mut self) -> Self::Output {
        self.translate_fbinary::<f64, f64>(
            Instruction::f64_sub,
            wasm::f64_sub,
            Self::no_custom_opt,
            Self::no_custom_opt::<Reg, f64>,
            // Unfortunately we cannot optimize for the case that `lhs == 0.0`
            // since the Wasm specification mandates different behavior in
            // dependence of `rhs` which we do not know at this point.
            Self::no_custom_opt,
        )
    }

    fn visit_f64_mul(&mut self) -> Self::Output {
        self.translate_fbinary_commutative::<f64, f64>(
            Instruction::f64_mul,
            wasm::f64_mul,
            Self::no_custom_opt,
            // Unfortunately we cannot apply `x * 0` or `0 * x` optimizations
            // since Wasm mandates different behaviors if `x` is infinite or
            // NaN in these cases.
            Self::no_custom_opt,
        )
    }

    fn visit_f64_div(&mut self) -> Self::Output {
        self.translate_fbinary::<f64, f64>(
            Instruction::f64_div,
            wasm::f64_div,
            Self::no_custom_opt,
            Self::no_custom_opt,
            Self::no_custom_opt,
        )
    }

    fn visit_f64_min(&mut self) -> Self::Output {
        self.translate_fbinary_commutative::<f64, f64>(
            Instruction::f64_min,
            wasm::f64_min,
            Self::no_custom_opt,
            |this, reg: Reg, value: f64| {
                if value.is_infinite() && value.is_sign_positive() {
                    // Optimization: `min(x, +inf)` is same as `x`
                    this.alloc.stack.push_register(reg)?;
                    return Ok(true);
                }
                Ok(false)
            },
        )
    }

    fn visit_f64_max(&mut self) -> Self::Output {
        self.translate_fbinary_commutative::<f64, f64>(
            Instruction::f64_max,
            wasm::f64_max,
            Self::no_custom_opt,
            |this, reg: Reg, value: f64| {
                if value.is_infinite() && value.is_sign_negative() {
                    // Optimization: `min(x, +inf)` is same as `x`
                    this.alloc.stack.push_register(reg)?;
                    return Ok(true);
                }
                Ok(false)
            },
        )
    }

    fn visit_f64_copysign(&mut self) -> Self::Output {
        self.translate_fcopysign::<f64>(
            Instruction::f64_copysign,
            Instruction::f64_copysign_imm,
            wasm::f64_copysign,
        )
    }

    fn visit_i32_wrap_i64(&mut self) -> Self::Output {
        self.translate_unary::<i64, i32>(Instruction::i32_wrap_i64, wasm::i32_wrap_i64)
    }

    fn visit_i32_trunc_f32_s(&mut self) -> Self::Output {
        self.translate_unary_fallible::<f32, i32>(
            Instruction::i32_trunc_f32_s,
            wasm::i32_trunc_f32_s,
        )
    }

    fn visit_i32_trunc_f32_u(&mut self) -> Self::Output {
        self.translate_unary_fallible::<f32, u32>(
            Instruction::i32_trunc_f32_u,
            wasm::i32_trunc_f32_u,
        )
    }

    fn visit_i32_trunc_f64_s(&mut self) -> Self::Output {
        self.translate_unary_fallible::<f64, i32>(
            Instruction::i32_trunc_f64_s,
            wasm::i32_trunc_f64_s,
        )
    }

    fn visit_i32_trunc_f64_u(&mut self) -> Self::Output {
        self.translate_unary_fallible::<f64, u32>(
            Instruction::i32_trunc_f64_u,
            wasm::i32_trunc_f64_u,
        )
    }

    fn visit_i64_extend_i32_s(&mut self) -> Self::Output {
        self.translate_unary::<i32, i64>(Instruction::i64_extend32_s, wasm::i64_extend_i32_s)
    }

    fn visit_i64_extend_i32_u(&mut self) -> Self::Output {
        self.translate_i64_extend_i32_u()
    }

    fn visit_i64_trunc_f32_s(&mut self) -> Self::Output {
        self.translate_unary_fallible::<f32, i64>(
            Instruction::i64_trunc_f32_s,
            wasm::i64_trunc_f32_s,
        )
    }

    fn visit_i64_trunc_f32_u(&mut self) -> Self::Output {
        self.translate_unary_fallible::<f32, u64>(
            Instruction::i64_trunc_f32_u,
            wasm::i64_trunc_f32_u,
        )
    }

    fn visit_i64_trunc_f64_s(&mut self) -> Self::Output {
        self.translate_unary_fallible::<f64, i64>(
            Instruction::i64_trunc_f64_s,
            wasm::i64_trunc_f64_s,
        )
    }

    fn visit_i64_trunc_f64_u(&mut self) -> Self::Output {
        self.translate_unary_fallible::<f64, u64>(
            Instruction::i64_trunc_f64_u,
            wasm::i64_trunc_f64_u,
        )
    }

    fn visit_f32_convert_i32_s(&mut self) -> Self::Output {
        self.translate_unary::<i32, f32>(Instruction::f32_convert_i32_s, wasm::f32_convert_i32_s)
    }

    fn visit_f32_convert_i32_u(&mut self) -> Self::Output {
        self.translate_unary::<u32, f32>(Instruction::f32_convert_i32_u, wasm::f32_convert_i32_u)
    }

    fn visit_f32_convert_i64_s(&mut self) -> Self::Output {
        self.translate_unary::<i64, f32>(Instruction::f32_convert_i64_s, wasm::f32_convert_i64_s)
    }

    fn visit_f32_convert_i64_u(&mut self) -> Self::Output {
        self.translate_unary::<u64, f32>(Instruction::f32_convert_i64_u, wasm::f32_convert_i64_u)
    }

    fn visit_f32_demote_f64(&mut self) -> Self::Output {
        self.translate_unary::<f64, f32>(Instruction::f32_demote_f64, wasm::f32_demote_f64)
    }

    fn visit_f64_convert_i32_s(&mut self) -> Self::Output {
        self.translate_unary::<i32, f64>(Instruction::f64_convert_i32_s, wasm::f64_convert_i32_s)
    }

    fn visit_f64_convert_i32_u(&mut self) -> Self::Output {
        self.translate_unary::<u32, f64>(Instruction::f64_convert_i32_u, wasm::f64_convert_i32_u)
    }

    fn visit_f64_convert_i64_s(&mut self) -> Self::Output {
        self.translate_unary::<i64, f64>(Instruction::f64_convert_i64_s, wasm::f64_convert_i64_s)
    }

    fn visit_f64_convert_i64_u(&mut self) -> Self::Output {
        self.translate_unary::<u64, f64>(Instruction::f64_convert_i64_u, wasm::f64_convert_i64_u)
    }

    fn visit_f64_promote_f32(&mut self) -> Self::Output {
        self.translate_unary::<f32, f64>(Instruction::f64_promote_f32, wasm::f64_promote_f32)
    }

    fn visit_i32_reinterpret_f32(&mut self) -> Self::Output {
        self.translate_reinterpret(ValType::I32)
    }

    fn visit_i64_reinterpret_f64(&mut self) -> Self::Output {
        self.translate_reinterpret(ValType::I64)
    }

    fn visit_f32_reinterpret_i32(&mut self) -> Self::Output {
        self.translate_reinterpret(ValType::F32)
    }

    fn visit_f64_reinterpret_i64(&mut self) -> Self::Output {
        self.translate_reinterpret(ValType::F64)
    }

    fn visit_i32_extend8_s(&mut self) -> Self::Output {
        self.translate_unary::<i32, i32>(Instruction::i32_extend8_s, wasm::i32_extend8_s)
    }

    fn visit_i32_extend16_s(&mut self) -> Self::Output {
        self.translate_unary::<i32, i32>(Instruction::i32_extend16_s, wasm::i32_extend16_s)
    }

    fn visit_i64_extend8_s(&mut self) -> Self::Output {
        self.translate_unary::<i64, i64>(Instruction::i64_extend8_s, wasm::i64_extend8_s)
    }

    fn visit_i64_extend16_s(&mut self) -> Self::Output {
        self.translate_unary::<i64, i64>(Instruction::i64_extend16_s, wasm::i64_extend16_s)
    }

    fn visit_i64_extend32_s(&mut self) -> Self::Output {
        self.translate_unary::<i64, i64>(Instruction::i64_extend32_s, wasm::i64_extend32_s)
    }

    fn visit_i32_trunc_sat_f32_s(&mut self) -> Self::Output {
        self.translate_unary::<f32, i32>(
            Instruction::i32_trunc_sat_f32_s,
            wasm::i32_trunc_sat_f32_s,
        )
    }

    fn visit_i32_trunc_sat_f32_u(&mut self) -> Self::Output {
        self.translate_unary::<f32, u32>(
            Instruction::i32_trunc_sat_f32_u,
            wasm::i32_trunc_sat_f32_u,
        )
    }

    fn visit_i32_trunc_sat_f64_s(&mut self) -> Self::Output {
        self.translate_unary::<f64, i32>(
            Instruction::i32_trunc_sat_f64_s,
            wasm::i32_trunc_sat_f64_s,
        )
    }

    fn visit_i32_trunc_sat_f64_u(&mut self) -> Self::Output {
        self.translate_unary::<f64, u32>(
            Instruction::i32_trunc_sat_f64_u,
            wasm::i32_trunc_sat_f64_u,
        )
    }

    fn visit_i64_trunc_sat_f32_s(&mut self) -> Self::Output {
        self.translate_unary::<f32, i64>(
            Instruction::i64_trunc_sat_f32_s,
            wasm::i64_trunc_sat_f32_s,
        )
    }

    fn visit_i64_trunc_sat_f32_u(&mut self) -> Self::Output {
        self.translate_unary::<f32, u64>(
            Instruction::i64_trunc_sat_f32_u,
            wasm::i64_trunc_sat_f32_u,
        )
    }

    fn visit_i64_trunc_sat_f64_s(&mut self) -> Self::Output {
        self.translate_unary::<f64, i64>(
            Instruction::i64_trunc_sat_f64_s,
            wasm::i64_trunc_sat_f64_s,
        )
    }

    fn visit_i64_trunc_sat_f64_u(&mut self) -> Self::Output {
        self.translate_unary::<f64, u64>(
            Instruction::i64_trunc_sat_f64_u,
            wasm::i64_trunc_sat_f64_u,
        )
    }

    fn visit_memory_init(&mut self, data_index: u32, mem: u32) -> Self::Output {
        bail_unreachable!(self);
        let memory = index::Memory::from(mem);
        let (dst, src, len) = self.alloc.stack.pop3();
        let dst = self.alloc.stack.provider2reg(&dst)?;
        let src = self.alloc.stack.provider2reg(&src)?;
        let len = <Provider<Const16<u32>>>::new(len, &mut self.alloc.stack)?;
        let instr = match len {
            Provider::Register(len) => Instruction::memory_init(dst, src, len),
            Provider::Const(len) => Instruction::memory_init_imm(dst, src, len),
        };
        self.push_fueled_instr(instr, FuelCostsProvider::instance)?;
        self.alloc
            .instr_encoder
            .append_instr(Instruction::memory_index(memory))?;
        self.alloc
            .instr_encoder
            .append_instr(Instruction::data_index(data_index))?;
        Ok(())
    }

    fn visit_data_drop(&mut self, data_index: u32) -> Self::Output {
        bail_unreachable!(self);
        self.push_fueled_instr(
            Instruction::data_drop(data_index),
            FuelCostsProvider::instance,
        )?;
        Ok(())
    }

    fn visit_memory_copy(&mut self, dst_mem: u32, src_mem: u32) -> Self::Output {
        bail_unreachable!(self);
        let dst_memory = index::Memory::from(dst_mem);
        let src_memory = index::Memory::from(src_mem);

        let (dst, src, len) = self.alloc.stack.pop3();

        let dst_memory_type = *self.module.get_type_of_memory(MemoryIdx::from(dst_mem));
        let src_memory_type = *self.module.get_type_of_memory(MemoryIdx::from(src_mem));
        let min_index_ty = dst_memory_type.index_ty().min(&src_memory_type.index_ty());
        let dst = self.alloc.stack.provider2reg(&dst)?;
        let src = self.alloc.stack.provider2reg(&src)?;
        let len = self.as_index_type_const16(len, min_index_ty)?;

        let instr = match len {
            Provider::Register(len) => Instruction::memory_copy(dst, src, len),
            Provider::Const(len) => Instruction::memory_copy_imm(dst, src, len),
        };
        self.push_fueled_instr(instr, FuelCostsProvider::instance)?;
        self.alloc
            .instr_encoder
            .append_instr(Instruction::memory_index(dst_memory))?;
        self.alloc
            .instr_encoder
            .append_instr(Instruction::memory_index(src_memory))?;
        Ok(())
    }

    fn visit_memory_fill(&mut self, mem: u32) -> Self::Output {
        bail_unreachable!(self);
        let memory = index::Memory::from(mem);
        let memory_type = *self.module.get_type_of_memory(MemoryIdx::from(mem));
        let (dst, value, len) = self.alloc.stack.pop3();
        let dst = self.alloc.stack.provider2reg(&dst)?;
        let value = value.map_const(|value| u32::from(value) as u8);
        let len = self.as_index_type_const16(len, memory_type.index_ty())?;
        let instr = match (value, len) {
            (Provider::Register(value), Provider::Register(len)) => {
                Instruction::memory_fill(dst, value, len)
            }
            (Provider::Register(value), Provider::Const(len)) => {
                Instruction::memory_fill_exact(dst, value, len)
            }
            (Provider::Const(value), Provider::Register(len)) => {
                Instruction::memory_fill_imm(dst, value, len)
            }
            (Provider::Const(value), Provider::Const(len)) => {
                Instruction::memory_fill_imm_exact(dst, value, len)
            }
        };
        self.push_fueled_instr(instr, FuelCostsProvider::instance)?;
        self.alloc
            .instr_encoder
            .append_instr(Instruction::memory_index(memory))?;
        Ok(())
    }

    fn visit_table_init(&mut self, elem_index: u32, table: u32) -> Self::Output {
        bail_unreachable!(self);
        let (dst, src, len) = self.alloc.stack.pop3();
        let dst = self.alloc.stack.provider2reg(&dst)?;
        let src = self.alloc.stack.provider2reg(&src)?;
        let len = <Provider<Const16<u32>>>::new(len, &mut self.alloc.stack)?;
        let instr = match len {
            Provider::Register(len) => Instruction::table_init(dst, src, len),
            Provider::Const(len) => Instruction::table_init_imm(dst, src, len),
        };
        self.push_fueled_instr(instr, FuelCostsProvider::instance)?;
        self.alloc
            .instr_encoder
            .append_instr(Instruction::table_index(table))?;
        self.alloc
            .instr_encoder
            .append_instr(Instruction::elem_index(elem_index))?;
        Ok(())
    }

    fn visit_elem_drop(&mut self, elem_index: u32) -> Self::Output {
        bail_unreachable!(self);
        self.push_fueled_instr(
            Instruction::elem_drop(elem_index),
            FuelCostsProvider::instance,
        )?;
        Ok(())
    }

    fn visit_table_copy(&mut self, dst_table: u32, src_table: u32) -> Self::Output {
        bail_unreachable!(self);
        let (dst, src, len) = self.alloc.stack.pop3();
        let dst_table_type = *self.module.get_type_of_table(TableIdx::from(dst_table));
        let src_table_type = *self.module.get_type_of_table(TableIdx::from(src_table));
        let min_index_ty = dst_table_type.index_ty().min(&src_table_type.index_ty());
        let dst = self.alloc.stack.provider2reg(&dst)?;
        let src = self.alloc.stack.provider2reg(&src)?;
        let len = self.as_index_type_const16(len, min_index_ty)?;
<<<<<<< HEAD
        let instr = match len {
            Provider::Register(len) => Instruction::table_copy(dst, src, len),
            Provider::Const(len) => Instruction::table_copy_exact(dst, src, len),
=======
        let instr = match (dst, src, len) {
            (Provider::Register(dst), Provider::Register(src), Provider::Register(len)) => {
                Instruction::table_copy(dst, src, len)
            }
            (Provider::Register(dst), Provider::Register(src), Provider::Const(len)) => {
                Instruction::table_copy_imm(dst, src, len)
            }
            (Provider::Register(dst), Provider::Const(src), Provider::Register(len)) => {
                Instruction::table_copy_from(dst, src, len)
            }
            (Provider::Register(dst), Provider::Const(src), Provider::Const(len)) => {
                Instruction::table_copy_from_exact(dst, src, len)
            }
            (Provider::Const(dst), Provider::Register(src), Provider::Register(len)) => {
                Instruction::table_copy_to(dst, src, len)
            }
            (Provider::Const(dst), Provider::Register(src), Provider::Const(len)) => {
                Instruction::table_copy_to_exact(dst, src, len)
            }
            (Provider::Const(dst), Provider::Const(src), Provider::Register(len)) => {
                Instruction::table_copy_from_to(dst, src, len)
            }
            (Provider::Const(dst), Provider::Const(src), Provider::Const(len)) => {
                Instruction::table_copy_from_to_exact(dst, src, len)
            }
>>>>>>> a382d5f5
        };
        self.push_fueled_instr(instr, FuelCostsProvider::instance)?;
        self.alloc
            .instr_encoder
            .append_instr(Instruction::table_index(dst_table))?;
        self.alloc
            .instr_encoder
            .append_instr(Instruction::table_index(src_table))?;
        Ok(())
    }

    fn visit_table_fill(&mut self, table: u32) -> Self::Output {
        bail_unreachable!(self);
        let (dst, value, len) = self.alloc.stack.pop3();
        let table_type = *self.module.get_type_of_table(TableIdx::from(table));
        let dst = self.as_index_type_const16(dst, table_type.index_ty())?;
        let len = self.as_index_type_const16(len, table_type.index_ty())?;
        let value = match value {
            TypedProvider::Register(value) => value,
            TypedProvider::Const(value) => self.alloc.stack.alloc_const(value)?,
        };
        let instr = match (dst, len) {
            (Provider::Register(dst), Provider::Register(len)) => {
                Instruction::table_fill(dst, len, value)
            }
            (Provider::Register(dst), Provider::Const(len)) => {
                Instruction::table_fill_exact(dst, len, value)
            }
            (Provider::Const(dst), Provider::Register(len)) => {
                Instruction::table_fill_at(dst, len, value)
            }
            (Provider::Const(dst), Provider::Const(len)) => {
                Instruction::table_fill_at_exact(dst, len, value)
            }
        };
        self.push_fueled_instr(instr, FuelCostsProvider::instance)?;
        self.alloc
            .instr_encoder
            .append_instr(Instruction::table_index(table))?;
        Ok(())
    }

    fn visit_table_get(&mut self, table: u32) -> Self::Output {
        bail_unreachable!(self);
        let table_type = *self.module.get_type_of_table(TableIdx::from(table));
        let index = self.alloc.stack.pop();
        let result = self.alloc.stack.push_dynamic()?;
        let index = self.as_index_type_const32(index, table_type.index_ty())?;
        let instr = match index {
            Provider::Register(index) => Instruction::table_get(result, index),
            Provider::Const(index) => Instruction::table_get_imm(result, index),
        };
        self.push_fueled_instr(instr, FuelCostsProvider::instance)?;
        self.alloc
            .instr_encoder
            .append_instr(Instruction::table_index(table))?;
        Ok(())
    }

    fn visit_table_set(&mut self, table: u32) -> Self::Output {
        bail_unreachable!(self);
        let table_type = *self.module.get_type_of_table(TableIdx::from(table));
        let (index, value) = self.alloc.stack.pop2();
        let index = self.as_index_type_const32(index, table_type.index_ty())?;
        let value = match value {
            TypedProvider::Register(value) => value,
            TypedProvider::Const(value) => self.alloc.stack.alloc_const(value)?,
        };
        let instr = match index {
            Provider::Register(index) => Instruction::table_set(index, value),
            Provider::Const(index) => Instruction::table_set_at(value, index),
        };
        self.push_fueled_instr(instr, FuelCostsProvider::instance)?;
        self.alloc
            .instr_encoder
            .append_instr(Instruction::table_index(table))?;
        Ok(())
    }

    fn visit_table_grow(&mut self, table: u32) -> Self::Output {
        bail_unreachable!(self);
        let table_type = *self.module.get_type_of_table(TableIdx::from(table));
        let (value, delta) = self.alloc.stack.pop2();
        let delta = self.as_index_type_const16(delta, table_type.index_ty())?;
        if let Provider::Const(delta) = delta {
            if u64::from(delta) == 0 {
                // Case: growing by 0 elements.
                //
                // Since `table.grow` returns the `table.size` before the
                // operation a `table.grow` with `delta` of 0 can be translated
                // as `table.size` instruction instead.
                let result = self.alloc.stack.push_dynamic()?;
                self.push_fueled_instr(
                    Instruction::table_size(result, table),
                    FuelCostsProvider::instance,
                )?;
                return Ok(());
            }
        }
        let value = match value {
            TypedProvider::Register(value) => value,
            TypedProvider::Const(value) => self.alloc.stack.alloc_const(value)?,
        };
        let result = self.alloc.stack.push_dynamic()?;
        let instr = match delta {
            Provider::Register(delta) => Instruction::table_grow(result, delta, value),
            Provider::Const(delta) => Instruction::table_grow_imm(result, delta, value),
        };
        self.push_fueled_instr(instr, FuelCostsProvider::instance)?;
        self.alloc
            .instr_encoder
            .append_instr(Instruction::table_index(table))?;
        Ok(())
    }

    fn visit_table_size(&mut self, table: u32) -> Self::Output {
        bail_unreachable!(self);
        let result = self.alloc.stack.push_dynamic()?;
        self.push_fueled_instr(
            Instruction::table_size(result, table),
            FuelCostsProvider::instance,
        )?;
        Ok(())
    }

    fn visit_i64_add128(&mut self) -> Self::Output {
        self.translate_i64_binop128(Instruction::i64_add128, wasm::i64_add128)
    }

    fn visit_i64_sub128(&mut self) -> Self::Output {
        self.translate_i64_binop128(Instruction::i64_sub128, wasm::i64_sub128)
    }

    fn visit_i64_mul_wide_s(&mut self) -> Self::Output {
        self.translate_i64_mul_wide_sx(Instruction::i64_mul_wide_s, wasm::i64_mul_wide_s)
    }

    fn visit_i64_mul_wide_u(&mut self) -> Self::Output {
        self.translate_i64_mul_wide_sx(Instruction::i64_mul_wide_u, wasm::i64_mul_wide_u)
    }
}<|MERGE_RESOLUTION|>--- conflicted
+++ resolved
@@ -3210,37 +3210,9 @@
         let dst = self.alloc.stack.provider2reg(&dst)?;
         let src = self.alloc.stack.provider2reg(&src)?;
         let len = self.as_index_type_const16(len, min_index_ty)?;
-<<<<<<< HEAD
         let instr = match len {
             Provider::Register(len) => Instruction::table_copy(dst, src, len),
-            Provider::Const(len) => Instruction::table_copy_exact(dst, src, len),
-=======
-        let instr = match (dst, src, len) {
-            (Provider::Register(dst), Provider::Register(src), Provider::Register(len)) => {
-                Instruction::table_copy(dst, src, len)
-            }
-            (Provider::Register(dst), Provider::Register(src), Provider::Const(len)) => {
-                Instruction::table_copy_imm(dst, src, len)
-            }
-            (Provider::Register(dst), Provider::Const(src), Provider::Register(len)) => {
-                Instruction::table_copy_from(dst, src, len)
-            }
-            (Provider::Register(dst), Provider::Const(src), Provider::Const(len)) => {
-                Instruction::table_copy_from_exact(dst, src, len)
-            }
-            (Provider::Const(dst), Provider::Register(src), Provider::Register(len)) => {
-                Instruction::table_copy_to(dst, src, len)
-            }
-            (Provider::Const(dst), Provider::Register(src), Provider::Const(len)) => {
-                Instruction::table_copy_to_exact(dst, src, len)
-            }
-            (Provider::Const(dst), Provider::Const(src), Provider::Register(len)) => {
-                Instruction::table_copy_from_to(dst, src, len)
-            }
-            (Provider::Const(dst), Provider::Const(src), Provider::Const(len)) => {
-                Instruction::table_copy_from_to_exact(dst, src, len)
-            }
->>>>>>> a382d5f5
+            Provider::Const(len) => Instruction::table_copy_imm(dst, src, len),
         };
         self.push_fueled_instr(instr, FuelCostsProvider::instance)?;
         self.alloc
