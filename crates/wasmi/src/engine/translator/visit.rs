--- conflicted
+++ resolved
@@ -889,7 +889,6 @@
     fn visit_global_set(&mut self, global_index: u32) -> Self::Output {
         bail_unreachable!(self);
         let global = bytecode::GlobalIdx::from(global_index);
-<<<<<<< HEAD
         let input = match self.alloc.stack.pop() {
             TypedProvider::Register(input) => input,
             TypedProvider::Const(input) => return self.translate_global_set_imm(global, input),
@@ -900,43 +899,6 @@
             .fuse_global_set(global_index, input, &mut self.alloc.stack)
         {
             return Ok(());
-=======
-        match self.alloc.stack.pop() {
-            TypedProvider::Register(input) => {
-                self.push_fueled_instr(Instruction::global_set(global, input), FuelCosts::entity)?;
-                Ok(())
-            }
-            TypedProvider::Const(input) => {
-                let (global_type, _init_value) = self
-                    .module
-                    .get_global(module::GlobalIdx::from(global_index));
-                debug_assert_eq!(global_type.content(), input.ty());
-                match global_type.content() {
-                    ValType::I32 => {
-                        if let Ok(value) = Const16::try_from(i32::from(input)) {
-                            self.push_fueled_instr(
-                                Instruction::global_set_i32imm16(global, value),
-                                FuelCosts::entity,
-                            )?;
-                            return Ok(());
-                        }
-                    }
-                    ValType::I64 => {
-                        if let Ok(value) = Const16::try_from(i64::from(input)) {
-                            self.push_fueled_instr(
-                                Instruction::global_set_i64imm16(global, value),
-                                FuelCosts::entity,
-                            )?;
-                            return Ok(());
-                        }
-                    }
-                    _ => {}
-                };
-                let cref = self.alloc.stack.alloc_const(input)?;
-                self.push_fueled_instr(Instruction::global_set(global, cref), FuelCosts::entity)?;
-                Ok(())
-            }
->>>>>>> 6820fcc9
         }
         self.push_fueled_instr(Instruction::global_set(global, input), FuelCosts::entity)?;
         Ok(())
