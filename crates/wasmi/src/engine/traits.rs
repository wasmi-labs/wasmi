use crate::core::Value;
use core::{iter, slice};
use wasmi_core::UntypedValue;

/// Types implementing this trait may be used as parameters for function execution.
///
/// # Note
///
/// - This is generically implemented by `&[Value]` and tuples of `T: WasmType` types.
/// - Using this trait allows to customize the parameters entrypoint for efficient
///   function execution via the [`Engine`].
///
/// [`Engine`]: [`crate::Engine`]
pub trait CallParams {
    /// The iterator over the parameter values.
    type Params: ExactSizeIterator<Item = UntypedValue>;

    /// Feeds the parameter values from the caller.
    fn call_params(self) -> Self::Params;
}

impl<'a> CallParams for &'a [Value] {
    type Params = CallParamsValueIter<'a>;

    #[inline]
    fn call_params(self) -> Self::Params {
        CallParamsValueIter {
            iter: self.iter().copied(),
        }
    }
}

/// An iterator over the [`UntypedValue`] call parameters.
#[derive(Debug)]
pub struct CallParamsValueIter<'a> {
    iter: iter::Copied<slice::Iter<'a, Value>>,
}

impl<'a> Iterator for CallParamsValueIter<'a> {
    type Item = UntypedValue;

    #[inline]
    fn size_hint(&self) -> (usize, Option<usize>) {
        self.iter.size_hint()
    }

    #[inline]
    fn next(&mut self) -> Option<Self::Item> {
        self.iter.next().map(UntypedValue::from)
    }
}

impl ExactSizeIterator for CallParamsValueIter<'_> {}

/// Types implementing this trait may be used as results for function execution.
///
/// # Note
///
/// - This is generically implemented by `&mut [Value]` and indirectly for
///   tuples of `T: WasmType`.
/// - Using this trait allows to customize the parameters entrypoint for efficient
///   function execution via the [`Engine`].
///
/// [`Engine`]: [`crate::Engine`]
pub trait CallResults {
    /// The type of the returned results value.
    type Results;

    /// Feeds the result values back to the caller.
    ///
    /// # Panics
    ///
    /// If the given `results` do not match the expected amount.
    fn call_results(self, results: &[UntypedValue]) -> Self::Results;
}

impl<'a> CallResults for &'a mut [Value] {
    type Results = ();

    fn call_results(self, results: &[UntypedValue]) -> Self::Results {
        assert_eq!(self.len(), results.len());
        self.iter_mut().zip(results).for_each(|(dst, src)| {
            *dst = src.with_type(dst.value_type());
<<<<<<< HEAD
        });
=======
        })
>>>>>>> 3186c023
    }
}<|MERGE_RESOLUTION|>--- conflicted
+++ resolved
@@ -81,10 +81,6 @@
         assert_eq!(self.len(), results.len());
         self.iter_mut().zip(results).for_each(|(dst, src)| {
             *dst = src.with_type(dst.value_type());
-<<<<<<< HEAD
-        });
-=======
         })
->>>>>>> 3186c023
     }
 }