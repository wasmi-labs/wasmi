--- conflicted
+++ resolved
@@ -57,50 +57,6 @@
 use spin::{Mutex, RwLock};
 use wasmi_arena::{ArenaIndex, GuardedEntity};
 
-<<<<<<< HEAD
-/// The outcome of a `wasmi` function execution.
-#[derive(Debug, Copy, Clone)]
-pub enum CallOutcome {
-    /// The function has returned.
-    Return,
-    /// The function called another function.
-    Call {
-        /// The kind of the call.
-        kind: CallKind,
-        /// The called function.
-        func: Func,
-    },
-}
-
-/// The kind of a call.
-#[derive(Debug, Copy, Clone)]
-pub enum CallKind {
-    /// The call is a nested call within the caller.
-    Nested,
-    /// The call is a tail call and returns to the caller.
-    Return,
-}
-
-impl CallOutcome {
-    /// Creates a nested call [`CallOutcome`] for `func`.
-    pub fn nested_call(func: Func) -> Self {
-        Self::Call {
-            kind: CallKind::Nested,
-            func,
-        }
-    }
-
-    /// Creates a returning tail call [`CallOutcome`] for `func`.
-    pub fn return_call(func: Func) -> Self {
-        Self::Call {
-            kind: CallKind::Return,
-            func,
-        }
-    }
-}
-
-=======
->>>>>>> 01423af0
 /// A unique engine index.
 ///
 /// # Note
@@ -709,52 +665,6 @@
     /// # Errors
     ///
     /// When encountering a Wasm or host trap during the execution of `func`.
-<<<<<<< HEAD
-    fn execute_wasm_func(
-        &mut self,
-        mut ctx: impl AsContextMut,
-        frame: &mut FuncFrame,
-        cache: &mut InstanceCache,
-    ) -> Result<(), TaggedTrap> {
-        'outer: loop {
-            match self.execute_frame(ctx.as_context_mut(), frame, cache)? {
-                CallOutcome::Return => match self.stack.return_wasm() {
-                    Some(caller) => {
-                        *frame = caller;
-                        continue 'outer;
-                    }
-                    None => return Ok(()),
-                },
-                CallOutcome::Call { func, kind } => {
-                    match func.as_internal(ctx.as_context()) {
-                        FuncEntityInner::Wasm(wasm_func) => {
-                            *frame =
-                                self.stack
-                                    .call_wasm(frame, wasm_func, &self.res.code_map, kind)?;
-                        }
-                        FuncEntityInner::Host(host_func) => {
-                            cache.reset_default_memory_bytes();
-                            let host_func = host_func.clone();
-                            self.stack
-                                .call_host(
-                                    ctx.as_context_mut(),
-                                    frame,
-                                    host_func,
-                                    &self.res.func_types,
-                                )
-                                .or_else(|trap| {
-                                    // Push the calling function onto the Stack to make it possible to resume execution.
-                                    if matches!(kind, CallKind::Nested) {
-                                        // TODO: for resumable calls we might need to remove this check again
-                                        //       and instead always push a frame before a host call since that
-                                        //       is what a call resumption expects.
-                                        self.stack.push_frame(*frame)?;
-                                    }
-                                    Err(TaggedTrap::host(func, trap))
-                                })?;
-                        }
-                    }
-=======
     #[inline(never)]
     fn execute_wasm_func<T>(&mut self, mut ctx: StoreContextMut<T>) -> Result<(), TaggedTrap> {
         let mut cache = self
@@ -775,7 +685,6 @@
                     self.stack
                         .call_host_from_wasm(ctx.as_context_mut(), host_func, &self.res.func_types)
                         .map_err(|trap| TaggedTrap::host(*func, trap))?;
->>>>>>> 01423af0
                 }
             }
         }
