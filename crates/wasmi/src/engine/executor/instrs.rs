pub use self::call::{dispatch_host_func, ResumableHostError};
use super::{cache::CachedInstance, InstructionPtr, Stack};
use crate::{
    core::{hint, wasm, ReadAs, TrapCode, UntypedVal, WriteAs},
    engine::{
        code_map::CodeMap,
        executor::stack::{CallFrame, FrameRegisters, ValueStack},
        utils::unreachable_unchecked,
        DedupFuncType,
        EngineFunc,
    },
    ir::{index, BlockFuel, Const16, Instruction, Offset64Hi, Reg, ShiftAmount},
    memory::DataSegment,
    store::{PrunedStore, StoreInner},
    table::ElementSegment,
    Error,
    Func,
    FuncRef,
    Global,
    Memory,
    Table,
};

#[cfg(doc)]
use crate::Instance;

#[macro_use]
mod utils;

#[cfg(feature = "simd")]
mod simd;

mod binary;
mod branch;
mod call;
mod comparison;
mod conversion;
mod copy;
mod global;
mod load;
mod memory;
mod return_;
mod select;
mod store;
mod table;
mod unary;
mod wide_arithmetic;

macro_rules! forward_return {
    ($expr:expr) => {{
        if hint::unlikely($expr.is_break()) {
            return Ok(());
        }
    }};
}

/// Tells if execution loop shall continue or break (return) to the execution's caller.
type ControlFlow = ::core::ops::ControlFlow<(), ()>;

/// Executes compiled function instructions until execution returns from the root function.
///
/// # Errors
///
/// If the execution encounters a trap.
#[inline(never)]
pub fn execute_instrs<'engine>(
    store: &mut PrunedStore,
    stack: &'engine mut Stack,
    code_map: &'engine CodeMap,
) -> Result<(), Error> {
    let instance = stack.calls.instance_expect();
    let cache = CachedInstance::new(store.inner_mut(), instance);
    Executor::new(stack, code_map, cache).execute(store)
}

/// An execution context for executing a Wasmi function frame.
#[derive(Debug)]
struct Executor<'engine> {
    /// Stores the value stack of live values on the Wasm stack.
    sp: FrameRegisters,
    /// The pointer to the currently executed instruction.
    ip: InstructionPtr,
    /// The cached instance and instance related data.
    cache: CachedInstance,
    /// The value and call stacks.
    stack: &'engine mut Stack,
    /// The static resources of an [`Engine`].
    ///
    /// [`Engine`]: crate::Engine
    code_map: &'engine CodeMap,
}

impl<'engine> Executor<'engine> {
    /// Creates a new [`Executor`] for executing a Wasmi function frame.
    #[inline(always)]
    pub fn new(
        stack: &'engine mut Stack,
        code_map: &'engine CodeMap,
        cache: CachedInstance,
    ) -> Self {
        let frame = stack
            .calls
            .peek()
            .expect("must have call frame on the call stack");
        // Safety: We are using the frame's own base offset as input because it is
        //         guaranteed by the Wasm validation and translation phase to be
        //         valid for all register indices used by the associated function body.
        let sp = unsafe { stack.values.stack_ptr_at(frame.base_offset()) };
        let ip = frame.instr_ptr();
        Self {
            sp,
            ip,
            cache,
            stack,
            code_map,
        }
    }

    /// Executes the function frame until it returns or traps.
    #[inline(always)]
    fn execute(mut self, store: &mut PrunedStore) -> Result<(), Error> {
        use Instruction as Instr;
        loop {
            match *self.ip.get() {
                Instr::Trap { trap_code } => self.execute_trap(trap_code)?,
                Instr::ConsumeFuel { block_fuel } => {
                    self.execute_consume_fuel(store.inner_mut(), block_fuel)?
                }
                Instr::Return => {
                    forward_return!(self.execute_return(store.inner_mut()))
                }
                Instr::ReturnReg { value } => {
                    forward_return!(self.execute_return_reg(store.inner_mut(), value))
                }
                Instr::ReturnReg2 { values } => {
                    forward_return!(self.execute_return_reg2(store.inner_mut(), values))
                }
                Instr::ReturnReg3 { values } => {
                    forward_return!(self.execute_return_reg3(store.inner_mut(), values))
                }
                Instr::ReturnImm32 { value } => {
                    forward_return!(self.execute_return_imm32(store.inner_mut(), value))
                }
                Instr::ReturnI64Imm32 { value } => {
                    forward_return!(self.execute_return_i64imm32(store.inner_mut(), value))
                }
                Instr::ReturnF64Imm32 { value } => {
                    forward_return!(self.execute_return_f64imm32(store.inner_mut(), value))
                }
                Instr::ReturnSpan { values } => {
                    forward_return!(self.execute_return_span(store.inner_mut(), values))
                }
                Instr::ReturnMany { values } => {
                    forward_return!(self.execute_return_many(store.inner_mut(), values))
                }
                Instr::ReturnNez { condition } => {
                    forward_return!(self.execute_return_nez(store.inner_mut(), condition))
                }
                Instr::ReturnNezReg { condition, value } => {
                    forward_return!(self.execute_return_nez_reg(
                        store.inner_mut(),
                        condition,
                        value
                    ))
                }
                Instr::ReturnNezReg2 { condition, values } => {
                    forward_return!(self.execute_return_nez_reg2(
                        store.inner_mut(),
                        condition,
                        values
                    ))
                }
                Instr::ReturnNezImm32 { condition, value } => {
                    forward_return!(self.execute_return_nez_imm32(
                        store.inner_mut(),
                        condition,
                        value
                    ))
                }
                Instr::ReturnNezI64Imm32 { condition, value } => {
                    forward_return!(self.execute_return_nez_i64imm32(
                        store.inner_mut(),
                        condition,
                        value
                    ))
                }
                Instr::ReturnNezF64Imm32 { condition, value } => {
                    forward_return!(self.execute_return_nez_f64imm32(
                        store.inner_mut(),
                        condition,
                        value
                    ))
                }
                Instr::ReturnNezSpan { condition, values } => {
                    forward_return!(self.execute_return_nez_span(
                        store.inner_mut(),
                        condition,
                        values
                    ))
                }
                Instr::ReturnNezMany { condition, values } => {
                    forward_return!(self.execute_return_nez_many(
                        store.inner_mut(),
                        condition,
                        values
                    ))
                }
                Instr::Branch { offset } => self.execute_branch(offset),
                Instr::BranchTable0 { index, len_targets } => {
                    self.execute_branch_table_0(index, len_targets)
                }
                Instr::BranchTable1 { index, len_targets } => {
                    self.execute_branch_table_1(index, len_targets)
                }
                Instr::BranchTable2 { index, len_targets } => {
                    self.execute_branch_table_2(index, len_targets)
                }
                Instr::BranchTable3 { index, len_targets } => {
                    self.execute_branch_table_3(index, len_targets)
                }
                Instr::BranchTableSpan { index, len_targets } => {
                    self.execute_branch_table_span(index, len_targets)
                }
                Instr::BranchTableMany { index, len_targets } => {
                    self.execute_branch_table_many(index, len_targets)
                }
                Instr::BranchCmpFallback { lhs, rhs, params } => {
                    self.execute_branch_cmp_fallback(lhs, rhs, params)
                }
                Instr::BranchI32And { lhs, rhs, offset } => {
                    self.execute_branch_i32_and(lhs, rhs, offset)
                }
                Instr::BranchI32AndImm16 { lhs, rhs, offset } => {
                    self.execute_branch_i32_and_imm16(lhs, rhs, offset)
                }
                Instr::BranchI32Or { lhs, rhs, offset } => {
                    self.execute_branch_i32_or(lhs, rhs, offset)
                }
                Instr::BranchI32OrImm16 { lhs, rhs, offset } => {
                    self.execute_branch_i32_or_imm16(lhs, rhs, offset)
                }
                Instr::BranchI32Xor { lhs, rhs, offset } => {
                    self.execute_branch_i32_xor(lhs, rhs, offset)
                }
                Instr::BranchI32XorImm16 { lhs, rhs, offset } => {
                    self.execute_branch_i32_xor_imm16(lhs, rhs, offset)
                }
                Instr::BranchI32AndEqz { lhs, rhs, offset } => {
                    self.execute_branch_i32_and_eqz(lhs, rhs, offset)
                }
                Instr::BranchI32AndEqzImm16 { lhs, rhs, offset } => {
                    self.execute_branch_i32_and_eqz_imm16(lhs, rhs, offset)
                }
                Instr::BranchI32OrEqz { lhs, rhs, offset } => {
                    self.execute_branch_i32_or_eqz(lhs, rhs, offset)
                }
                Instr::BranchI32OrEqzImm16 { lhs, rhs, offset } => {
                    self.execute_branch_i32_or_eqz_imm16(lhs, rhs, offset)
                }
                Instr::BranchI32XorEqz { lhs, rhs, offset } => {
                    self.execute_branch_i32_xor_eqz(lhs, rhs, offset)
                }
                Instr::BranchI32XorEqzImm16 { lhs, rhs, offset } => {
                    self.execute_branch_i32_xor_eqz_imm16(lhs, rhs, offset)
                }
                Instr::BranchI32Eq { lhs, rhs, offset } => {
                    self.execute_branch_i32_eq(lhs, rhs, offset)
                }
                Instr::BranchI32EqImm16 { lhs, rhs, offset } => {
                    self.execute_branch_i32_eq_imm16(lhs, rhs, offset)
                }
                Instr::BranchI32Ne { lhs, rhs, offset } => {
                    self.execute_branch_i32_ne(lhs, rhs, offset)
                }
                Instr::BranchI32NeImm16 { lhs, rhs, offset } => {
                    self.execute_branch_i32_ne_imm16(lhs, rhs, offset)
                }
                Instr::BranchI32LtS { lhs, rhs, offset } => {
                    self.execute_branch_i32_lt_s(lhs, rhs, offset)
                }
                Instr::BranchI32LtSImm16Lhs { lhs, rhs, offset } => {
                    self.execute_branch_i32_lt_s_imm16_lhs(lhs, rhs, offset)
                }
                Instr::BranchI32LtSImm16Rhs { lhs, rhs, offset } => {
                    self.execute_branch_i32_lt_s_imm16_rhs(lhs, rhs, offset)
                }
                Instr::BranchI32LtU { lhs, rhs, offset } => {
                    self.execute_branch_i32_lt_u(lhs, rhs, offset)
                }
                Instr::BranchI32LtUImm16Lhs { lhs, rhs, offset } => {
                    self.execute_branch_i32_lt_u_imm16_lhs(lhs, rhs, offset)
                }
                Instr::BranchI32LtUImm16Rhs { lhs, rhs, offset } => {
                    self.execute_branch_i32_lt_u_imm16_rhs(lhs, rhs, offset)
                }
                Instr::BranchI32LeS { lhs, rhs, offset } => {
                    self.execute_branch_i32_le_s(lhs, rhs, offset)
                }
                Instr::BranchI32LeSImm16Lhs { lhs, rhs, offset } => {
                    self.execute_branch_i32_le_s_imm16_lhs(lhs, rhs, offset)
                }
                Instr::BranchI32LeSImm16Rhs { lhs, rhs, offset } => {
                    self.execute_branch_i32_le_s_imm16_rhs(lhs, rhs, offset)
                }
                Instr::BranchI32LeU { lhs, rhs, offset } => {
                    self.execute_branch_i32_le_u(lhs, rhs, offset)
                }
                Instr::BranchI32LeUImm16Lhs { lhs, rhs, offset } => {
                    self.execute_branch_i32_le_u_imm16_lhs(lhs, rhs, offset)
                }
                Instr::BranchI32LeUImm16Rhs { lhs, rhs, offset } => {
                    self.execute_branch_i32_le_u_imm16_rhs(lhs, rhs, offset)
                }
                Instr::BranchI64Eq { lhs, rhs, offset } => {
                    self.execute_branch_i64_eq(lhs, rhs, offset)
                }
                Instr::BranchI64EqImm16 { lhs, rhs, offset } => {
                    self.execute_branch_i64_eq_imm16(lhs, rhs, offset)
                }
                Instr::BranchI64Ne { lhs, rhs, offset } => {
                    self.execute_branch_i64_ne(lhs, rhs, offset)
                }
                Instr::BranchI64NeImm16 { lhs, rhs, offset } => {
                    self.execute_branch_i64_ne_imm16(lhs, rhs, offset)
                }
                Instr::BranchI64LtS { lhs, rhs, offset } => {
                    self.execute_branch_i64_lt_s(lhs, rhs, offset)
                }
                Instr::BranchI64LtSImm16Lhs { lhs, rhs, offset } => {
                    self.execute_branch_i64_lt_s_imm16_lhs(lhs, rhs, offset)
                }
                Instr::BranchI64LtSImm16Rhs { lhs, rhs, offset } => {
                    self.execute_branch_i64_lt_s_imm16_rhs(lhs, rhs, offset)
                }
                Instr::BranchI64LtU { lhs, rhs, offset } => {
                    self.execute_branch_i64_lt_u(lhs, rhs, offset)
                }
                Instr::BranchI64LtUImm16Lhs { lhs, rhs, offset } => {
                    self.execute_branch_i64_lt_u_imm16_lhs(lhs, rhs, offset)
                }
                Instr::BranchI64LtUImm16Rhs { lhs, rhs, offset } => {
                    self.execute_branch_i64_lt_u_imm16_rhs(lhs, rhs, offset)
                }
                Instr::BranchI64LeS { lhs, rhs, offset } => {
                    self.execute_branch_i64_le_s(lhs, rhs, offset)
                }
                Instr::BranchI64LeSImm16Lhs { lhs, rhs, offset } => {
                    self.execute_branch_i64_le_s_imm16_lhs(lhs, rhs, offset)
                }
                Instr::BranchI64LeSImm16Rhs { lhs, rhs, offset } => {
                    self.execute_branch_i64_le_s_imm16_rhs(lhs, rhs, offset)
                }
                Instr::BranchI64LeU { lhs, rhs, offset } => {
                    self.execute_branch_i64_le_u(lhs, rhs, offset)
                }
                Instr::BranchI64LeUImm16Lhs { lhs, rhs, offset } => {
                    self.execute_branch_i64_le_u_imm16_lhs(lhs, rhs, offset)
                }
                Instr::BranchI64LeUImm16Rhs { lhs, rhs, offset } => {
                    self.execute_branch_i64_le_u_imm16_rhs(lhs, rhs, offset)
                }
                Instr::BranchF32Eq { lhs, rhs, offset } => {
                    self.execute_branch_f32_eq(lhs, rhs, offset)
                }
                Instr::BranchF32Ne { lhs, rhs, offset } => {
                    self.execute_branch_f32_ne(lhs, rhs, offset)
                }
                Instr::BranchF32Lt { lhs, rhs, offset } => {
                    self.execute_branch_f32_lt(lhs, rhs, offset)
                }
                Instr::BranchF32Le { lhs, rhs, offset } => {
                    self.execute_branch_f32_le(lhs, rhs, offset)
                }
                Instr::BranchF64Eq { lhs, rhs, offset } => {
                    self.execute_branch_f64_eq(lhs, rhs, offset)
                }
                Instr::BranchF64Ne { lhs, rhs, offset } => {
                    self.execute_branch_f64_ne(lhs, rhs, offset)
                }
                Instr::BranchF64Lt { lhs, rhs, offset } => {
                    self.execute_branch_f64_lt(lhs, rhs, offset)
                }
                Instr::BranchF64Le { lhs, rhs, offset } => {
                    self.execute_branch_f64_le(lhs, rhs, offset)
                }
                Instr::Copy { result, value } => self.execute_copy(result, value),
                Instr::Copy2 { results, values } => self.execute_copy_2(results, values),
                Instr::CopyImm32 { result, value } => self.execute_copy_imm32(result, value),
                Instr::CopyI64Imm32 { result, value } => self.execute_copy_i64imm32(result, value),
                Instr::CopyF64Imm32 { result, value } => self.execute_copy_f64imm32(result, value),
                Instr::CopySpan {
                    results,
                    values,
                    len,
                } => self.execute_copy_span(results, values, len),
                Instr::CopySpanNonOverlapping {
                    results,
                    values,
                    len,
                } => self.execute_copy_span_non_overlapping(results, values, len),
                Instr::CopyMany { results, values } => self.execute_copy_many(results, values),
                Instr::CopyManyNonOverlapping { results, values } => {
                    self.execute_copy_many_non_overlapping(results, values)
                }
                Instr::ReturnCallInternal0 { func } => {
                    self.execute_return_call_internal_0(store.inner_mut(), EngineFunc::from(func))?
                }
                Instr::ReturnCallInternal { func } => {
                    self.execute_return_call_internal(store.inner_mut(), EngineFunc::from(func))?
                }
                Instr::ReturnCallImported0 { func } => {
                    forward_return!(self.execute_return_call_imported_0(store, func)?)
                }
                Instr::ReturnCallImported { func } => {
                    forward_return!(self.execute_return_call_imported(store, func)?)
                }
                Instr::ReturnCallIndirect0 { func_type } => {
                    forward_return!(self.execute_return_call_indirect_0(store, func_type)?)
                }
                Instr::ReturnCallIndirect0Imm16 { func_type } => {
                    forward_return!(self.execute_return_call_indirect_0_imm16(store, func_type)?)
                }
                Instr::ReturnCallIndirect { func_type } => {
                    forward_return!(self.execute_return_call_indirect(store, func_type)?)
                }
                Instr::ReturnCallIndirectImm16 { func_type } => {
                    forward_return!(self.execute_return_call_indirect_imm16(store, func_type)?)
                }
                Instr::CallInternal0 { results, func } => self.execute_call_internal_0(
                    store.inner_mut(),
                    results,
                    EngineFunc::from(func),
                )?,
                Instr::CallInternal { results, func } => {
                    self.execute_call_internal(store.inner_mut(), results, EngineFunc::from(func))?
                }
                Instr::CallImported0 { results, func } => {
                    self.execute_call_imported_0(store, results, func)?
                }
                Instr::CallImported { results, func } => {
                    self.execute_call_imported(store, results, func)?
                }
                Instr::CallIndirect0 { results, func_type } => {
                    self.execute_call_indirect_0(store, results, func_type)?
                }
                Instr::CallIndirect0Imm16 { results, func_type } => {
                    self.execute_call_indirect_0_imm16(store, results, func_type)?
                }
                Instr::CallIndirect { results, func_type } => {
                    self.execute_call_indirect(store, results, func_type)?
                }
                Instr::CallIndirectImm16 { results, func_type } => {
                    self.execute_call_indirect_imm16(store, results, func_type)?
                }
                Instr::Select { result, lhs } => self.execute_select(result, lhs),
                Instr::SelectImm32Rhs { result, lhs } => self.execute_select_imm32_rhs(result, lhs),
                Instr::SelectImm32Lhs { result, lhs } => self.execute_select_imm32_lhs(result, lhs),
                Instr::SelectImm32 { result, lhs } => self.execute_select_imm32(result, lhs),
                Instr::SelectI64Imm32Rhs { result, lhs } => {
                    self.execute_select_i64imm32_rhs(result, lhs)
                }
                Instr::SelectI64Imm32Lhs { result, lhs } => {
                    self.execute_select_i64imm32_lhs(result, lhs)
                }
                Instr::SelectI64Imm32 { result, lhs } => self.execute_select_i64imm32(result, lhs),
                Instr::SelectF64Imm32Rhs { result, lhs } => {
                    self.execute_select_f64imm32_rhs(result, lhs)
                }
                Instr::SelectF64Imm32Lhs { result, lhs } => {
                    self.execute_select_f64imm32_lhs(result, lhs)
                }
                Instr::SelectF64Imm32 { result, lhs } => self.execute_select_f64imm32(result, lhs),
                Instr::RefFunc { result, func } => self.execute_ref_func(result, func),
                Instr::GlobalGet { result, global } => {
                    self.execute_global_get(store.inner(), result, global)
                }
                Instr::GlobalSet { global, input } => {
                    self.execute_global_set(store.inner_mut(), global, input)
                }
                Instr::GlobalSetI32Imm16 { global, input } => {
                    self.execute_global_set_i32imm16(store.inner_mut(), global, input)
                }
                Instr::GlobalSetI64Imm16 { global, input } => {
                    self.execute_global_set_i64imm16(store.inner_mut(), global, input)
                }
                Instr::Load32 { result, offset_lo } => {
                    self.execute_load32(store.inner(), result, offset_lo)?
                }
                Instr::Load32At { result, address } => {
                    self.execute_load32_at(store.inner(), result, address)?
                }
                Instr::Load32Offset16 {
                    result,
                    ptr,
                    offset,
                } => self.execute_load32_offset16(result, ptr, offset)?,
                Instr::Load64 { result, offset_lo } => {
                    self.execute_load64(store.inner(), result, offset_lo)?
                }
                Instr::Load64At { result, address } => {
                    self.execute_load64_at(store.inner(), result, address)?
                }
                Instr::Load64Offset16 {
                    result,
                    ptr,
                    offset,
                } => self.execute_load64_offset16(result, ptr, offset)?,
                Instr::I32Load8s { result, offset_lo } => {
                    self.execute_i32_load8_s(store.inner(), result, offset_lo)?
                }
                Instr::I32Load8sAt { result, address } => {
                    self.execute_i32_load8_s_at(store.inner(), result, address)?
                }
                Instr::I32Load8sOffset16 {
                    result,
                    ptr,
                    offset,
                } => self.execute_i32_load8_s_offset16(result, ptr, offset)?,
                Instr::I32Load8u { result, offset_lo } => {
                    self.execute_i32_load8_u(store.inner(), result, offset_lo)?
                }
                Instr::I32Load8uAt { result, address } => {
                    self.execute_i32_load8_u_at(store.inner(), result, address)?
                }
                Instr::I32Load8uOffset16 {
                    result,
                    ptr,
                    offset,
                } => self.execute_i32_load8_u_offset16(result, ptr, offset)?,
                Instr::I32Load16s { result, offset_lo } => {
                    self.execute_i32_load16_s(store.inner(), result, offset_lo)?
                }
                Instr::I32Load16sAt { result, address } => {
                    self.execute_i32_load16_s_at(store.inner(), result, address)?
                }
                Instr::I32Load16sOffset16 {
                    result,
                    ptr,
                    offset,
                } => self.execute_i32_load16_s_offset16(result, ptr, offset)?,
                Instr::I32Load16u { result, offset_lo } => {
                    self.execute_i32_load16_u(store.inner(), result, offset_lo)?
                }
                Instr::I32Load16uAt { result, address } => {
                    self.execute_i32_load16_u_at(store.inner(), result, address)?
                }
                Instr::I32Load16uOffset16 {
                    result,
                    ptr,
                    offset,
                } => self.execute_i32_load16_u_offset16(result, ptr, offset)?,
                Instr::I64Load8s { result, offset_lo } => {
                    self.execute_i64_load8_s(store.inner(), result, offset_lo)?
                }
                Instr::I64Load8sAt { result, address } => {
                    self.execute_i64_load8_s_at(store.inner(), result, address)?
                }
                Instr::I64Load8sOffset16 {
                    result,
                    ptr,
                    offset,
                } => self.execute_i64_load8_s_offset16(result, ptr, offset)?,
                Instr::I64Load8u { result, offset_lo } => {
                    self.execute_i64_load8_u(store.inner(), result, offset_lo)?
                }
                Instr::I64Load8uAt { result, address } => {
                    self.execute_i64_load8_u_at(store.inner(), result, address)?
                }
                Instr::I64Load8uOffset16 {
                    result,
                    ptr,
                    offset,
                } => self.execute_i64_load8_u_offset16(result, ptr, offset)?,
                Instr::I64Load16s { result, offset_lo } => {
                    self.execute_i64_load16_s(store.inner(), result, offset_lo)?
                }
                Instr::I64Load16sAt { result, address } => {
                    self.execute_i64_load16_s_at(store.inner(), result, address)?
                }
                Instr::I64Load16sOffset16 {
                    result,
                    ptr,
                    offset,
                } => self.execute_i64_load16_s_offset16(result, ptr, offset)?,
                Instr::I64Load16u { result, offset_lo } => {
                    self.execute_i64_load16_u(store.inner(), result, offset_lo)?
                }
                Instr::I64Load16uAt { result, address } => {
                    self.execute_i64_load16_u_at(store.inner(), result, address)?
                }
                Instr::I64Load16uOffset16 {
                    result,
                    ptr,
                    offset,
                } => self.execute_i64_load16_u_offset16(result, ptr, offset)?,
                Instr::I64Load32s { result, offset_lo } => {
                    self.execute_i64_load32_s(store.inner(), result, offset_lo)?
                }
                Instr::I64Load32sAt { result, address } => {
                    self.execute_i64_load32_s_at(store.inner(), result, address)?
                }
                Instr::I64Load32sOffset16 {
                    result,
                    ptr,
                    offset,
                } => self.execute_i64_load32_s_offset16(result, ptr, offset)?,
                Instr::I64Load32u { result, offset_lo } => {
                    self.execute_i64_load32_u(store.inner(), result, offset_lo)?
                }
                Instr::I64Load32uAt { result, address } => {
                    self.execute_i64_load32_u_at(store.inner(), result, address)?
                }
                Instr::I64Load32uOffset16 {
                    result,
                    ptr,
                    offset,
                } => self.execute_i64_load32_u_offset16(result, ptr, offset)?,
                Instr::Store32 { ptr, offset_lo } => {
                    self.execute_store32(store.inner_mut(), ptr, offset_lo)?
                }
                Instr::Store32Offset16 { ptr, offset, value } => {
                    self.execute_store32_offset16(ptr, offset, value)?
                }
                Instr::Store32At { address, value } => {
                    self.execute_store32_at(store.inner_mut(), address, value)?
                }
                Instr::Store64 { ptr, offset_lo } => {
                    self.execute_store64(store.inner_mut(), ptr, offset_lo)?
                }
                Instr::Store64Offset16 { ptr, offset, value } => {
                    self.execute_store64_offset16(ptr, offset, value)?
                }
                Instr::Store64At { address, value } => {
                    self.execute_store64_at(store.inner_mut(), address, value)?
                }
                Instr::I32StoreImm16 { ptr, offset_lo } => {
                    self.execute_i32_store_imm16(store.inner_mut(), ptr, offset_lo)?
                }
                Instr::I32StoreOffset16Imm16 { ptr, offset, value } => {
                    self.execute_i32_store_offset16_imm16(ptr, offset, value)?
                }
                Instr::I32StoreAtImm16 { address, value } => {
                    self.execute_i32_store_at_imm16(store.inner_mut(), address, value)?
                }
                Instr::I32Store8 { ptr, offset_lo } => {
                    self.execute_i32_store8(store.inner_mut(), ptr, offset_lo)?
                }
                Instr::I32Store8Imm { ptr, offset_lo } => {
                    self.execute_i32_store8_imm(store.inner_mut(), ptr, offset_lo)?
                }
                Instr::I32Store8Offset16 { ptr, offset, value } => {
                    self.execute_i32_store8_offset16(ptr, offset, value)?
                }
                Instr::I32Store8Offset16Imm { ptr, offset, value } => {
                    self.execute_i32_store8_offset16_imm(ptr, offset, value)?
                }
                Instr::I32Store8At { address, value } => {
                    self.execute_i32_store8_at(store.inner_mut(), address, value)?
                }
                Instr::I32Store8AtImm { address, value } => {
                    self.execute_i32_store8_at_imm(store.inner_mut(), address, value)?
                }
                Instr::I32Store16 { ptr, offset_lo } => {
                    self.execute_i32_store16(store.inner_mut(), ptr, offset_lo)?
                }
                Instr::I32Store16Imm { ptr, offset_lo } => {
                    self.execute_i32_store16_imm(store.inner_mut(), ptr, offset_lo)?
                }
                Instr::I32Store16Offset16 { ptr, offset, value } => {
                    self.execute_i32_store16_offset16(ptr, offset, value)?
                }
                Instr::I32Store16Offset16Imm { ptr, offset, value } => {
                    self.execute_i32_store16_offset16_imm(ptr, offset, value)?
                }
                Instr::I32Store16At { address, value } => {
                    self.execute_i32_store16_at(store.inner_mut(), address, value)?
                }
                Instr::I32Store16AtImm { address, value } => {
                    self.execute_i32_store16_at_imm(store.inner_mut(), address, value)?
                }
                Instr::I64StoreImm16 { ptr, offset_lo } => {
                    self.execute_i64_store_imm16(store.inner_mut(), ptr, offset_lo)?
                }
                Instr::I64StoreOffset16Imm16 { ptr, offset, value } => {
                    self.execute_i64_store_offset16_imm16(ptr, offset, value)?
                }
                Instr::I64StoreAtImm16 { address, value } => {
                    self.execute_i64_store_at_imm16(store.inner_mut(), address, value)?
                }
                Instr::I64Store8 { ptr, offset_lo } => {
                    self.execute_i64_store8(store.inner_mut(), ptr, offset_lo)?
                }
                Instr::I64Store8Imm { ptr, offset_lo } => {
                    self.execute_i64_store8_imm(store.inner_mut(), ptr, offset_lo)?
                }
                Instr::I64Store8Offset16 { ptr, offset, value } => {
                    self.execute_i64_store8_offset16(ptr, offset, value)?
                }
                Instr::I64Store8Offset16Imm { ptr, offset, value } => {
                    self.execute_i64_store8_offset16_imm(ptr, offset, value)?
                }
                Instr::I64Store8At { address, value } => {
                    self.execute_i64_store8_at(store.inner_mut(), address, value)?
                }
                Instr::I64Store8AtImm { address, value } => {
                    self.execute_i64_store8_at_imm(store.inner_mut(), address, value)?
                }
                Instr::I64Store16 { ptr, offset_lo } => {
                    self.execute_i64_store16(store.inner_mut(), ptr, offset_lo)?
                }
                Instr::I64Store16Imm { ptr, offset_lo } => {
                    self.execute_i64_store16_imm(store.inner_mut(), ptr, offset_lo)?
                }
                Instr::I64Store16Offset16 { ptr, offset, value } => {
                    self.execute_i64_store16_offset16(ptr, offset, value)?
                }
                Instr::I64Store16Offset16Imm { ptr, offset, value } => {
                    self.execute_i64_store16_offset16_imm(ptr, offset, value)?
                }
                Instr::I64Store16At { address, value } => {
                    self.execute_i64_store16_at(store.inner_mut(), address, value)?
                }
                Instr::I64Store16AtImm { address, value } => {
                    self.execute_i64_store16_at_imm(store.inner_mut(), address, value)?
                }
                Instr::I64Store32 { ptr, offset_lo } => {
                    self.execute_i64_store32(store.inner_mut(), ptr, offset_lo)?
                }
                Instr::I64Store32Imm16 { ptr, offset_lo } => {
                    self.execute_i64_store32_imm16(store.inner_mut(), ptr, offset_lo)?
                }
                Instr::I64Store32Offset16 { ptr, offset, value } => {
                    self.execute_i64_store32_offset16(ptr, offset, value)?
                }
                Instr::I64Store32Offset16Imm16 { ptr, offset, value } => {
                    self.execute_i64_store32_offset16_imm16(ptr, offset, value)?
                }
                Instr::I64Store32At { address, value } => {
                    self.execute_i64_store32_at(store.inner_mut(), address, value)?
                }
                Instr::I64Store32AtImm16 { address, value } => {
                    self.execute_i64_store32_at_imm16(store.inner_mut(), address, value)?
                }
                Instr::I32Eq { result, lhs, rhs } => self.execute_i32_eq(result, lhs, rhs),
                Instr::I32EqImm16 { result, lhs, rhs } => {
                    self.execute_i32_eq_imm16(result, lhs, rhs)
                }
                Instr::I32Ne { result, lhs, rhs } => self.execute_i32_ne(result, lhs, rhs),
                Instr::I32NeImm16 { result, lhs, rhs } => {
                    self.execute_i32_ne_imm16(result, lhs, rhs)
                }
                Instr::I32LtS { result, lhs, rhs } => self.execute_i32_lt_s(result, lhs, rhs),
                Instr::I32LtSImm16Lhs { result, lhs, rhs } => {
                    self.execute_i32_lt_s_imm16_lhs(result, lhs, rhs)
                }
                Instr::I32LtSImm16Rhs { result, lhs, rhs } => {
                    self.execute_i32_lt_s_imm16_rhs(result, lhs, rhs)
                }
                Instr::I32LtU { result, lhs, rhs } => self.execute_i32_lt_u(result, lhs, rhs),
                Instr::I32LtUImm16Lhs { result, lhs, rhs } => {
                    self.execute_i32_lt_u_imm16_lhs(result, lhs, rhs)
                }
                Instr::I32LtUImm16Rhs { result, lhs, rhs } => {
                    self.execute_i32_lt_u_imm16_rhs(result, lhs, rhs)
                }
                Instr::I32LeS { result, lhs, rhs } => self.execute_i32_le_s(result, lhs, rhs),
                Instr::I32LeSImm16Lhs { result, lhs, rhs } => {
                    self.execute_i32_le_s_imm16_lhs(result, lhs, rhs)
                }
                Instr::I32LeSImm16Rhs { result, lhs, rhs } => {
                    self.execute_i32_le_s_imm16_rhs(result, lhs, rhs)
                }
                Instr::I32LeU { result, lhs, rhs } => self.execute_i32_le_u(result, lhs, rhs),
                Instr::I32LeUImm16Lhs { result, lhs, rhs } => {
                    self.execute_i32_le_u_imm16_lhs(result, lhs, rhs)
                }
                Instr::I32LeUImm16Rhs { result, lhs, rhs } => {
                    self.execute_i32_le_u_imm16_rhs(result, lhs, rhs)
                }
                Instr::I64Eq { result, lhs, rhs } => self.execute_i64_eq(result, lhs, rhs),
                Instr::I64EqImm16 { result, lhs, rhs } => {
                    self.execute_i64_eq_imm16(result, lhs, rhs)
                }
                Instr::I64Ne { result, lhs, rhs } => self.execute_i64_ne(result, lhs, rhs),
                Instr::I64NeImm16 { result, lhs, rhs } => {
                    self.execute_i64_ne_imm16(result, lhs, rhs)
                }
                Instr::I64LtS { result, lhs, rhs } => self.execute_i64_lt_s(result, lhs, rhs),
                Instr::I64LtSImm16Lhs { result, lhs, rhs } => {
                    self.execute_i64_lt_s_imm16_lhs(result, lhs, rhs)
                }
                Instr::I64LtSImm16Rhs { result, lhs, rhs } => {
                    self.execute_i64_lt_s_imm16_rhs(result, lhs, rhs)
                }
                Instr::I64LtU { result, lhs, rhs } => self.execute_i64_lt_u(result, lhs, rhs),
                Instr::I64LtUImm16Lhs { result, lhs, rhs } => {
                    self.execute_i64_lt_u_imm16_lhs(result, lhs, rhs)
                }
                Instr::I64LtUImm16Rhs { result, lhs, rhs } => {
                    self.execute_i64_lt_u_imm16_rhs(result, lhs, rhs)
                }
                Instr::I64LeS { result, lhs, rhs } => self.execute_i64_le_s(result, lhs, rhs),
                Instr::I64LeSImm16Lhs { result, lhs, rhs } => {
                    self.execute_i64_le_s_imm16_lhs(result, lhs, rhs)
                }
                Instr::I64LeSImm16Rhs { result, lhs, rhs } => {
                    self.execute_i64_le_s_imm16_rhs(result, lhs, rhs)
                }
                Instr::I64LeU { result, lhs, rhs } => self.execute_i64_le_u(result, lhs, rhs),
                Instr::I64LeUImm16Lhs { result, lhs, rhs } => {
                    self.execute_i64_le_u_imm16_lhs(result, lhs, rhs)
                }
                Instr::I64LeUImm16Rhs { result, lhs, rhs } => {
                    self.execute_i64_le_u_imm16_rhs(result, lhs, rhs)
                }
                Instr::F32Eq { result, lhs, rhs } => self.execute_f32_eq(result, lhs, rhs),
                Instr::F32Ne { result, lhs, rhs } => self.execute_f32_ne(result, lhs, rhs),
                Instr::F32Lt { result, lhs, rhs } => self.execute_f32_lt(result, lhs, rhs),
                Instr::F32Le { result, lhs, rhs } => self.execute_f32_le(result, lhs, rhs),
                Instr::F64Eq { result, lhs, rhs } => self.execute_f64_eq(result, lhs, rhs),
                Instr::F64Ne { result, lhs, rhs } => self.execute_f64_ne(result, lhs, rhs),
                Instr::F64Lt { result, lhs, rhs } => self.execute_f64_lt(result, lhs, rhs),
                Instr::F64Le { result, lhs, rhs } => self.execute_f64_le(result, lhs, rhs),
                Instr::I32Clz { result, input } => self.execute_i32_clz(result, input),
                Instr::I32Ctz { result, input } => self.execute_i32_ctz(result, input),
                Instr::I32Popcnt { result, input } => self.execute_i32_popcnt(result, input),
                Instr::I32Add { result, lhs, rhs } => self.execute_i32_add(result, lhs, rhs),
                Instr::I32AddImm16 { result, lhs, rhs } => {
                    self.execute_i32_add_imm16(result, lhs, rhs)
                }
                Instr::I32Sub { result, lhs, rhs } => self.execute_i32_sub(result, lhs, rhs),
                Instr::I32SubImm16Lhs { result, lhs, rhs } => {
                    self.execute_i32_sub_imm16_lhs(result, lhs, rhs)
                }
                Instr::I32Mul { result, lhs, rhs } => self.execute_i32_mul(result, lhs, rhs),
                Instr::I32MulImm16 { result, lhs, rhs } => {
                    self.execute_i32_mul_imm16(result, lhs, rhs)
                }
                Instr::I32DivS { result, lhs, rhs } => self.execute_i32_div_s(result, lhs, rhs)?,
                Instr::I32DivSImm16Rhs { result, lhs, rhs } => {
                    self.execute_i32_div_s_imm16_rhs(result, lhs, rhs)?
                }
                Instr::I32DivSImm16Lhs { result, lhs, rhs } => {
                    self.execute_i32_div_s_imm16_lhs(result, lhs, rhs)?
                }
                Instr::I32DivU { result, lhs, rhs } => self.execute_i32_div_u(result, lhs, rhs)?,
                Instr::I32DivUImm16Rhs { result, lhs, rhs } => {
                    self.execute_i32_div_u_imm16_rhs(result, lhs, rhs)
                }
                Instr::I32DivUImm16Lhs { result, lhs, rhs } => {
                    self.execute_i32_div_u_imm16_lhs(result, lhs, rhs)?
                }
                Instr::I32RemS { result, lhs, rhs } => self.execute_i32_rem_s(result, lhs, rhs)?,
                Instr::I32RemSImm16Rhs { result, lhs, rhs } => {
                    self.execute_i32_rem_s_imm16_rhs(result, lhs, rhs)?
                }
                Instr::I32RemSImm16Lhs { result, lhs, rhs } => {
                    self.execute_i32_rem_s_imm16_lhs(result, lhs, rhs)?
                }
                Instr::I32RemU { result, lhs, rhs } => self.execute_i32_rem_u(result, lhs, rhs)?,
                Instr::I32RemUImm16Rhs { result, lhs, rhs } => {
                    self.execute_i32_rem_u_imm16_rhs(result, lhs, rhs)
                }
                Instr::I32RemUImm16Lhs { result, lhs, rhs } => {
                    self.execute_i32_rem_u_imm16_lhs(result, lhs, rhs)?
                }
                Instr::I32And { result, lhs, rhs } => self.execute_i32_and(result, lhs, rhs),
                Instr::I32AndEqz { result, lhs, rhs } => self.execute_i32_and_eqz(result, lhs, rhs),
                Instr::I32AndEqzImm16 { result, lhs, rhs } => {
                    self.execute_i32_and_eqz_imm16(result, lhs, rhs)
                }
                Instr::I32AndImm16 { result, lhs, rhs } => {
                    self.execute_i32_and_imm16(result, lhs, rhs)
                }
                Instr::I32Or { result, lhs, rhs } => self.execute_i32_or(result, lhs, rhs),
                Instr::I32OrEqz { result, lhs, rhs } => self.execute_i32_or_eqz(result, lhs, rhs),
                Instr::I32OrEqzImm16 { result, lhs, rhs } => {
                    self.execute_i32_or_eqz_imm16(result, lhs, rhs)
                }
                Instr::I32OrImm16 { result, lhs, rhs } => {
                    self.execute_i32_or_imm16(result, lhs, rhs)
                }
                Instr::I32Xor { result, lhs, rhs } => self.execute_i32_xor(result, lhs, rhs),
                Instr::I32XorEqz { result, lhs, rhs } => self.execute_i32_xor_eqz(result, lhs, rhs),
                Instr::I32XorEqzImm16 { result, lhs, rhs } => {
                    self.execute_i32_xor_eqz_imm16(result, lhs, rhs)
                }
                Instr::I32XorImm16 { result, lhs, rhs } => {
                    self.execute_i32_xor_imm16(result, lhs, rhs)
                }
                Instr::I32Shl { result, lhs, rhs } => self.execute_i32_shl(result, lhs, rhs),
                Instr::I32ShlBy { result, lhs, rhs } => self.execute_i32_shl_by(result, lhs, rhs),
                Instr::I32ShlImm16 { result, lhs, rhs } => {
                    self.execute_i32_shl_imm16(result, lhs, rhs)
                }
                Instr::I32ShrU { result, lhs, rhs } => self.execute_i32_shr_u(result, lhs, rhs),
                Instr::I32ShrUBy { result, lhs, rhs } => {
                    self.execute_i32_shr_u_by(result, lhs, rhs)
                }
                Instr::I32ShrUImm16 { result, lhs, rhs } => {
                    self.execute_i32_shr_u_imm16(result, lhs, rhs)
                }
                Instr::I32ShrS { result, lhs, rhs } => self.execute_i32_shr_s(result, lhs, rhs),
                Instr::I32ShrSBy { result, lhs, rhs } => {
                    self.execute_i32_shr_s_by(result, lhs, rhs)
                }
                Instr::I32ShrSImm16 { result, lhs, rhs } => {
                    self.execute_i32_shr_s_imm16(result, lhs, rhs)
                }
                Instr::I32Rotl { result, lhs, rhs } => self.execute_i32_rotl(result, lhs, rhs),
                Instr::I32RotlBy { result, lhs, rhs } => self.execute_i32_rotl_by(result, lhs, rhs),
                Instr::I32RotlImm16 { result, lhs, rhs } => {
                    self.execute_i32_rotl_imm16(result, lhs, rhs)
                }
                Instr::I32Rotr { result, lhs, rhs } => self.execute_i32_rotr(result, lhs, rhs),
                Instr::I32RotrBy { result, lhs, rhs } => self.execute_i32_rotr_by(result, lhs, rhs),
                Instr::I32RotrImm16 { result, lhs, rhs } => {
                    self.execute_i32_rotr_imm16(result, lhs, rhs)
                }
                Instr::I64Clz { result, input } => self.execute_i64_clz(result, input),
                Instr::I64Ctz { result, input } => self.execute_i64_ctz(result, input),
                Instr::I64Popcnt { result, input } => self.execute_i64_popcnt(result, input),
                Instr::I64Add { result, lhs, rhs } => self.execute_i64_add(result, lhs, rhs),
                Instr::I64AddImm16 { result, lhs, rhs } => {
                    self.execute_i64_add_imm16(result, lhs, rhs)
                }
                Instr::I64Sub { result, lhs, rhs } => self.execute_i64_sub(result, lhs, rhs),
                Instr::I64SubImm16Lhs { result, lhs, rhs } => {
                    self.execute_i64_sub_imm16_lhs(result, lhs, rhs)
                }
                Instr::I64Mul { result, lhs, rhs } => self.execute_i64_mul(result, lhs, rhs),
                Instr::I64MulImm16 { result, lhs, rhs } => {
                    self.execute_i64_mul_imm16(result, lhs, rhs)
                }
                Instr::I64DivS { result, lhs, rhs } => self.execute_i64_div_s(result, lhs, rhs)?,
                Instr::I64DivSImm16Rhs { result, lhs, rhs } => {
                    self.execute_i64_div_s_imm16_rhs(result, lhs, rhs)?
                }
                Instr::I64DivSImm16Lhs { result, lhs, rhs } => {
                    self.execute_i64_div_s_imm16_lhs(result, lhs, rhs)?
                }
                Instr::I64DivU { result, lhs, rhs } => self.execute_i64_div_u(result, lhs, rhs)?,
                Instr::I64DivUImm16Rhs { result, lhs, rhs } => {
                    self.execute_i64_div_u_imm16_rhs(result, lhs, rhs)
                }
                Instr::I64DivUImm16Lhs { result, lhs, rhs } => {
                    self.execute_i64_div_u_imm16_lhs(result, lhs, rhs)?
                }
                Instr::I64RemS { result, lhs, rhs } => self.execute_i64_rem_s(result, lhs, rhs)?,
                Instr::I64RemSImm16Rhs { result, lhs, rhs } => {
                    self.execute_i64_rem_s_imm16_rhs(result, lhs, rhs)?
                }
                Instr::I64RemSImm16Lhs { result, lhs, rhs } => {
                    self.execute_i64_rem_s_imm16_lhs(result, lhs, rhs)?
                }
                Instr::I64RemU { result, lhs, rhs } => self.execute_i64_rem_u(result, lhs, rhs)?,
                Instr::I64RemUImm16Rhs { result, lhs, rhs } => {
                    self.execute_i64_rem_u_imm16_rhs(result, lhs, rhs)
                }
                Instr::I64RemUImm16Lhs { result, lhs, rhs } => {
                    self.execute_i64_rem_u_imm16_lhs(result, lhs, rhs)?
                }
                Instr::I64And { result, lhs, rhs } => self.execute_i64_and(result, lhs, rhs),
                Instr::I64AndImm16 { result, lhs, rhs } => {
                    self.execute_i64_and_imm16(result, lhs, rhs)
                }
                Instr::I64Or { result, lhs, rhs } => self.execute_i64_or(result, lhs, rhs),
                Instr::I64OrImm16 { result, lhs, rhs } => {
                    self.execute_i64_or_imm16(result, lhs, rhs)
                }
                Instr::I64Xor { result, lhs, rhs } => self.execute_i64_xor(result, lhs, rhs),
                Instr::I64XorImm16 { result, lhs, rhs } => {
                    self.execute_i64_xor_imm16(result, lhs, rhs)
                }
                Instr::I64Shl { result, lhs, rhs } => self.execute_i64_shl(result, lhs, rhs),
                Instr::I64ShlBy { result, lhs, rhs } => self.execute_i64_shl_by(result, lhs, rhs),
                Instr::I64ShlImm16 { result, lhs, rhs } => {
                    self.execute_i64_shl_imm16(result, lhs, rhs)
                }
                Instr::I64ShrU { result, lhs, rhs } => self.execute_i64_shr_u(result, lhs, rhs),
                Instr::I64ShrUBy { result, lhs, rhs } => {
                    self.execute_i64_shr_u_by(result, lhs, rhs)
                }
                Instr::I64ShrUImm16 { result, lhs, rhs } => {
                    self.execute_i64_shr_u_imm16(result, lhs, rhs)
                }
                Instr::I64ShrS { result, lhs, rhs } => self.execute_i64_shr_s(result, lhs, rhs),
                Instr::I64ShrSBy { result, lhs, rhs } => {
                    self.execute_i64_shr_s_by(result, lhs, rhs)
                }
                Instr::I64ShrSImm16 { result, lhs, rhs } => {
                    self.execute_i64_shr_s_imm16(result, lhs, rhs)
                }
                Instr::I64Rotl { result, lhs, rhs } => self.execute_i64_rotl(result, lhs, rhs),
                Instr::I64RotlBy { result, lhs, rhs } => self.execute_i64_rotl_by(result, lhs, rhs),
                Instr::I64RotlImm16 { result, lhs, rhs } => {
                    self.execute_i64_rotl_imm16(result, lhs, rhs)
                }
                Instr::I64Rotr { result, lhs, rhs } => self.execute_i64_rotr(result, lhs, rhs),
                Instr::I64RotrBy { result, lhs, rhs } => self.execute_i64_rotr_by(result, lhs, rhs),
                Instr::I64RotrImm16 { result, lhs, rhs } => {
                    self.execute_i64_rotr_imm16(result, lhs, rhs)
                }
                Instr::I64Add128 { results, lhs_lo } => self.execute_i64_add128(results, lhs_lo),
                Instr::I64Sub128 { results, lhs_lo } => self.execute_i64_sub128(results, lhs_lo),
                Instr::I64MulWideS { results, lhs, rhs } => {
                    self.execute_i64_mul_wide_s(results, lhs, rhs)
                }
                Instr::I64MulWideU { results, lhs, rhs } => {
                    self.execute_i64_mul_wide_u(results, lhs, rhs)
                }
                Instr::I32WrapI64 { result, input } => self.execute_i32_wrap_i64(result, input),
                Instr::I32Extend8S { result, input } => self.execute_i32_extend8_s(result, input),
                Instr::I32Extend16S { result, input } => self.execute_i32_extend16_s(result, input),
                Instr::I64Extend8S { result, input } => self.execute_i64_extend8_s(result, input),
                Instr::I64Extend16S { result, input } => self.execute_i64_extend16_s(result, input),
                Instr::I64Extend32S { result, input } => self.execute_i64_extend32_s(result, input),
                Instr::F32Abs { result, input } => self.execute_f32_abs(result, input),
                Instr::F32Neg { result, input } => self.execute_f32_neg(result, input),
                Instr::F32Ceil { result, input } => self.execute_f32_ceil(result, input),
                Instr::F32Floor { result, input } => self.execute_f32_floor(result, input),
                Instr::F32Trunc { result, input } => self.execute_f32_trunc(result, input),
                Instr::F32Nearest { result, input } => self.execute_f32_nearest(result, input),
                Instr::F32Sqrt { result, input } => self.execute_f32_sqrt(result, input),
                Instr::F32Add { result, lhs, rhs } => self.execute_f32_add(result, lhs, rhs),
                Instr::F32Sub { result, lhs, rhs } => self.execute_f32_sub(result, lhs, rhs),
                Instr::F32Mul { result, lhs, rhs } => self.execute_f32_mul(result, lhs, rhs),
                Instr::F32Div { result, lhs, rhs } => self.execute_f32_div(result, lhs, rhs),
                Instr::F32Min { result, lhs, rhs } => self.execute_f32_min(result, lhs, rhs),
                Instr::F32Max { result, lhs, rhs } => self.execute_f32_max(result, lhs, rhs),
                Instr::F32Copysign { result, lhs, rhs } => {
                    self.execute_f32_copysign(result, lhs, rhs)
                }
                Instr::F32CopysignImm { result, lhs, rhs } => {
                    self.execute_f32_copysign_imm(result, lhs, rhs)
                }
                Instr::F64Abs { result, input } => self.execute_f64_abs(result, input),
                Instr::F64Neg { result, input } => self.execute_f64_neg(result, input),
                Instr::F64Ceil { result, input } => self.execute_f64_ceil(result, input),
                Instr::F64Floor { result, input } => self.execute_f64_floor(result, input),
                Instr::F64Trunc { result, input } => self.execute_f64_trunc(result, input),
                Instr::F64Nearest { result, input } => self.execute_f64_nearest(result, input),
                Instr::F64Sqrt { result, input } => self.execute_f64_sqrt(result, input),
                Instr::F64Add { result, lhs, rhs } => self.execute_f64_add(result, lhs, rhs),
                Instr::F64Sub { result, lhs, rhs } => self.execute_f64_sub(result, lhs, rhs),
                Instr::F64Mul { result, lhs, rhs } => self.execute_f64_mul(result, lhs, rhs),
                Instr::F64Div { result, lhs, rhs } => self.execute_f64_div(result, lhs, rhs),
                Instr::F64Min { result, lhs, rhs } => self.execute_f64_min(result, lhs, rhs),
                Instr::F64Max { result, lhs, rhs } => self.execute_f64_max(result, lhs, rhs),
                Instr::F64Copysign { result, lhs, rhs } => {
                    self.execute_f64_copysign(result, lhs, rhs)
                }
                Instr::F64CopysignImm { result, lhs, rhs } => {
                    self.execute_f64_copysign_imm(result, lhs, rhs)
                }
                Instr::I32TruncF32S { result, input } => {
                    self.execute_i32_trunc_f32_s(result, input)?
                }
                Instr::I32TruncF32U { result, input } => {
                    self.execute_i32_trunc_f32_u(result, input)?
                }
                Instr::I32TruncF64S { result, input } => {
                    self.execute_i32_trunc_f64_s(result, input)?
                }
                Instr::I32TruncF64U { result, input } => {
                    self.execute_i32_trunc_f64_u(result, input)?
                }
                Instr::I64TruncF32S { result, input } => {
                    self.execute_i64_trunc_f32_s(result, input)?
                }
                Instr::I64TruncF32U { result, input } => {
                    self.execute_i64_trunc_f32_u(result, input)?
                }
                Instr::I64TruncF64S { result, input } => {
                    self.execute_i64_trunc_f64_s(result, input)?
                }
                Instr::I64TruncF64U { result, input } => {
                    self.execute_i64_trunc_f64_u(result, input)?
                }
                Instr::I32TruncSatF32S { result, input } => {
                    self.execute_i32_trunc_sat_f32_s(result, input)
                }
                Instr::I32TruncSatF32U { result, input } => {
                    self.execute_i32_trunc_sat_f32_u(result, input)
                }
                Instr::I32TruncSatF64S { result, input } => {
                    self.execute_i32_trunc_sat_f64_s(result, input)
                }
                Instr::I32TruncSatF64U { result, input } => {
                    self.execute_i32_trunc_sat_f64_u(result, input)
                }
                Instr::I64TruncSatF32S { result, input } => {
                    self.execute_i64_trunc_sat_f32_s(result, input)
                }
                Instr::I64TruncSatF32U { result, input } => {
                    self.execute_i64_trunc_sat_f32_u(result, input)
                }
                Instr::I64TruncSatF64S { result, input } => {
                    self.execute_i64_trunc_sat_f64_s(result, input)
                }
                Instr::I64TruncSatF64U { result, input } => {
                    self.execute_i64_trunc_sat_f64_u(result, input)
                }
                Instr::F32DemoteF64 { result, input } => self.execute_f32_demote_f64(result, input),
                Instr::F64PromoteF32 { result, input } => {
                    self.execute_f64_promote_f32(result, input)
                }
                Instr::F32ConvertI32S { result, input } => {
                    self.execute_f32_convert_i32_s(result, input)
                }
                Instr::F32ConvertI32U { result, input } => {
                    self.execute_f32_convert_i32_u(result, input)
                }
                Instr::F32ConvertI64S { result, input } => {
                    self.execute_f32_convert_i64_s(result, input)
                }
                Instr::F32ConvertI64U { result, input } => {
                    self.execute_f32_convert_i64_u(result, input)
                }
                Instr::F64ConvertI32S { result, input } => {
                    self.execute_f64_convert_i32_s(result, input)
                }
                Instr::F64ConvertI32U { result, input } => {
                    self.execute_f64_convert_i32_u(result, input)
                }
                Instr::F64ConvertI64S { result, input } => {
                    self.execute_f64_convert_i64_s(result, input)
                }
                Instr::F64ConvertI64U { result, input } => {
                    self.execute_f64_convert_i64_u(result, input)
                }
                Instr::TableGet { result, index } => {
                    self.execute_table_get(store.inner(), result, index)?
                }
                Instr::TableGetImm { result, index } => {
                    self.execute_table_get_imm(store.inner(), result, index)?
                }
                Instr::TableSize { result, table } => {
                    self.execute_table_size(store.inner(), result, table)
                }
                Instr::TableSet { index, value } => {
                    self.execute_table_set(store.inner_mut(), index, value)?
                }
                Instr::TableSetAt { index, value } => {
                    self.execute_table_set_at(store.inner_mut(), index, value)?
                }
                Instr::TableCopy { dst, src, len } => {
                    self.execute_table_copy(store.inner_mut(), dst, src, len)?
                }
                Instr::TableCopyTo { dst, src, len } => {
                    self.execute_table_copy_to(store.inner_mut(), dst, src, len)?
                }
                Instr::TableCopyFrom { dst, src, len } => {
                    self.execute_table_copy_from(store.inner_mut(), dst, src, len)?
                }
                Instr::TableCopyFromTo { dst, src, len } => {
                    self.execute_table_copy_from_to(store.inner_mut(), dst, src, len)?
                }
                Instr::TableCopyExact { dst, src, len } => {
                    self.execute_table_copy_exact(store.inner_mut(), dst, src, len)?
                }
                Instr::TableCopyToExact { dst, src, len } => {
                    self.execute_table_copy_to_exact(store.inner_mut(), dst, src, len)?
                }
                Instr::TableCopyFromExact { dst, src, len } => {
                    self.execute_table_copy_from_exact(store.inner_mut(), dst, src, len)?
                }
                Instr::TableCopyFromToExact { dst, src, len } => {
                    self.execute_table_copy_from_to_exact(store.inner_mut(), dst, src, len)?
                }
                Instr::TableInit { dst, src, len } => {
                    self.execute_table_init(store.inner_mut(), dst, src, len)?
                }
                Instr::TableInitTo { dst, src, len } => {
                    self.execute_table_init_to(store.inner_mut(), dst, src, len)?
                }
                Instr::TableInitFrom { dst, src, len } => {
                    self.execute_table_init_from(store.inner_mut(), dst, src, len)?
                }
                Instr::TableInitFromTo { dst, src, len } => {
                    self.execute_table_init_from_to(store.inner_mut(), dst, src, len)?
                }
                Instr::TableInitExact { dst, src, len } => {
                    self.execute_table_init_exact(store.inner_mut(), dst, src, len)?
                }
                Instr::TableInitToExact { dst, src, len } => {
                    self.execute_table_init_to_exact(store.inner_mut(), dst, src, len)?
                }
                Instr::TableInitFromExact { dst, src, len } => {
                    self.execute_table_init_from_exact(store.inner_mut(), dst, src, len)?
                }
                Instr::TableInitFromToExact { dst, src, len } => {
                    self.execute_table_init_from_to_exact(store.inner_mut(), dst, src, len)?
                }
                Instr::TableFill { dst, len, value } => {
                    self.execute_table_fill(store.inner_mut(), dst, len, value)?
                }
                Instr::TableFillAt { dst, len, value } => {
                    self.execute_table_fill_at(store.inner_mut(), dst, len, value)?
                }
                Instr::TableFillExact { dst, len, value } => {
                    self.execute_table_fill_exact(store.inner_mut(), dst, len, value)?
                }
                Instr::TableFillAtExact { dst, len, value } => {
                    self.execute_table_fill_at_exact(store.inner_mut(), dst, len, value)?
                }
                Instr::TableGrow {
                    result,
                    delta,
                    value,
                } => self.execute_table_grow(store, result, delta, value)?,
                Instr::TableGrowImm {
                    result,
                    delta,
                    value,
                } => self.execute_table_grow_imm(store, result, delta, value)?,
                Instr::ElemDrop { index } => self.execute_element_drop(store.inner_mut(), index),
                Instr::DataDrop { index } => self.execute_data_drop(store.inner_mut(), index),
                Instr::MemorySize { result, memory } => {
                    self.execute_memory_size(store.inner(), result, memory)
                }
                Instr::MemoryGrow { result, delta } => {
                    self.execute_memory_grow(store, result, delta)?
                }
                Instr::MemoryGrowBy { result, delta } => {
                    self.execute_memory_grow_by(store, result, delta)?
                }
                Instr::MemoryCopy { dst, src, len } => {
                    self.execute_memory_copy(store.inner_mut(), dst, src, len)?
                }
                Instr::MemoryCopyTo { dst, src, len } => {
                    self.execute_memory_copy_to(store.inner_mut(), dst, src, len)?
                }
                Instr::MemoryCopyFrom { dst, src, len } => {
                    self.execute_memory_copy_from(store.inner_mut(), dst, src, len)?
                }
                Instr::MemoryCopyFromTo { dst, src, len } => {
                    self.execute_memory_copy_from_to(store.inner_mut(), dst, src, len)?
                }
                Instr::MemoryCopyExact { dst, src, len } => {
                    self.execute_memory_copy_exact(store.inner_mut(), dst, src, len)?
                }
                Instr::MemoryCopyToExact { dst, src, len } => {
                    self.execute_memory_copy_to_exact(store.inner_mut(), dst, src, len)?
                }
                Instr::MemoryCopyFromExact { dst, src, len } => {
                    self.execute_memory_copy_from_exact(store.inner_mut(), dst, src, len)?
                }
                Instr::MemoryCopyFromToExact { dst, src, len } => {
                    self.execute_memory_copy_from_to_exact(store.inner_mut(), dst, src, len)?
                }
                Instr::MemoryFill { dst, value, len } => {
                    self.execute_memory_fill(store.inner_mut(), dst, value, len)?
                }
                Instr::MemoryFillAt { dst, value, len } => {
                    self.execute_memory_fill_at(store.inner_mut(), dst, value, len)?
                }
                Instr::MemoryFillImm { dst, value, len } => {
                    self.execute_memory_fill_imm(store.inner_mut(), dst, value, len)?
                }
                Instr::MemoryFillExact { dst, value, len } => {
                    self.execute_memory_fill_exact(store.inner_mut(), dst, value, len)?
                }
                Instr::MemoryFillAtImm { dst, value, len } => {
                    self.execute_memory_fill_at_imm(store.inner_mut(), dst, value, len)?
                }
                Instr::MemoryFillAtExact { dst, value, len } => {
                    self.execute_memory_fill_at_exact(store.inner_mut(), dst, value, len)?
                }
                Instr::MemoryFillImmExact { dst, value, len } => {
                    self.execute_memory_fill_imm_exact(store.inner_mut(), dst, value, len)?
                }
                Instr::MemoryFillAtImmExact { dst, value, len } => {
                    self.execute_memory_fill_at_imm_exact(store.inner_mut(), dst, value, len)?
                }
                Instr::MemoryInit { dst, src, len } => {
                    self.execute_memory_init(store.inner_mut(), dst, src, len)?
                }
                Instr::MemoryInitTo { dst, src, len } => {
                    self.execute_memory_init_to(store.inner_mut(), dst, src, len)?
                }
                Instr::MemoryInitFrom { dst, src, len } => {
                    self.execute_memory_init_from(store.inner_mut(), dst, src, len)?
                }
                Instr::MemoryInitFromTo { dst, src, len } => {
                    self.execute_memory_init_from_to(store.inner_mut(), dst, src, len)?
                }
                Instr::MemoryInitExact { dst, src, len } => {
                    self.execute_memory_init_exact(store.inner_mut(), dst, src, len)?
                }
                Instr::MemoryInitToExact { dst, src, len } => {
                    self.execute_memory_init_to_exact(store.inner_mut(), dst, src, len)?
                }
                Instr::MemoryInitFromExact { dst, src, len } => {
                    self.execute_memory_init_from_exact(store.inner_mut(), dst, src, len)?
                }
                Instr::MemoryInitFromToExact { dst, src, len } => {
                    self.execute_memory_init_from_to_exact(store.inner_mut(), dst, src, len)?
                }
                Instr::TableIndex { .. }
                | Instr::MemoryIndex { .. }
                | Instr::DataIndex { .. }
                | Instr::ElemIndex { .. }
                | Instr::Const32 { .. }
                | Instr::I64Const32 { .. }
                | Instr::F64Const32 { .. }
                | Instr::BranchTableTarget { .. }
                | Instr::BranchTableTargetNonOverlapping { .. }
                | Instr::Register { .. }
                | Instr::Register2 { .. }
                | Instr::Register3 { .. }
                | Instr::RegisterAndImm32 { .. }
                | Instr::Imm16AndImm32 { .. }
                | Instr::RegisterSpan { .. }
                | Instr::RegisterList { .. }
                | Instr::CallIndirectParams { .. }
                | Instr::CallIndirectParamsImm16 { .. } => self.invalid_instruction_word()?,
                #[cfg(feature = "simd")]
                Instr::I8x16Splat { result, value } => self.execute_i8x16_splat(result, value),
                #[cfg(feature = "simd")]
                Instr::I16x8Splat { result, value } => self.execute_i16x8_splat(result, value),
                #[cfg(feature = "simd")]
                Instr::I32x4Splat { result, value } => self.execute_i32x4_splat(result, value),
                #[cfg(feature = "simd")]
                Instr::I64x2Splat { result, value } => self.execute_i64x2_splat(result, value),
                #[cfg(feature = "simd")]
                Instr::F32x4Splat { result, value } => self.execute_f32x4_splat(result, value),
                #[cfg(feature = "simd")]
                Instr::F64x2Splat { result, value } => self.execute_f64x2_splat(result, value),
                #[cfg(feature = "simd")]
                Instr::I8x16ExtractLaneS {
                    result,
                    value,
                    lane,
                } => self.i8x16_extract_lane_s(result, value, lane),
                #[cfg(feature = "simd")]
                Instr::I8x16ExtractLaneU {
                    result,
                    value,
                    lane,
                } => self.i8x16_extract_lane_u(result, value, lane),
                #[cfg(feature = "simd")]
                Instr::I16x8ExtractLaneS {
                    result,
                    value,
                    lane,
                } => self.i16x8_extract_lane_s(result, value, lane),
                #[cfg(feature = "simd")]
                Instr::I16x8ExtractLaneU {
                    result,
                    value,
                    lane,
                } => self.i16x8_extract_lane_u(result, value, lane),
                #[cfg(feature = "simd")]
                Instr::I32x4ExtractLane {
                    result,
                    value,
                    lane,
                } => self.i32x4_extract_lane(result, value, lane),
                #[cfg(feature = "simd")]
                Instr::I64x2ExtractLane {
                    result,
                    value,
                    lane,
                } => self.i64x2_extract_lane(result, value, lane),
                #[cfg(feature = "simd")]
                Instr::F32x4ExtractLane {
                    result,
                    value,
                    lane,
                } => self.f32x4_extract_lane(result, value, lane),
                #[cfg(feature = "simd")]
                Instr::F64x2ExtractLane {
                    result,
                    value,
                    lane,
                } => self.f64x2_extract_lane(result, value, lane),
                #[cfg(feature = "simd")]
                Instr::I8x16ReplaceLane {
                    result,
                    input,
                    lane,
                } => self.execute_i8x16_replace_lane(result, input, lane),
                #[cfg(feature = "simd")]
                Instr::I8x16ReplaceLaneImm {
                    result,
                    input,
                    lane,
                    value,
                } => self.execute_i8x16_replace_lane_imm(result, input, lane, value),
                #[cfg(feature = "simd")]
                Instr::I16x8ReplaceLane {
                    result,
                    input,
                    lane,
                } => self.execute_i16x8_replace_lane(result, input, lane),
                #[cfg(feature = "simd")]
                Instr::I16x8ReplaceLaneImm {
                    result,
                    input,
                    lane,
                } => self.execute_i16x8_replace_lane_imm(result, input, lane),
                #[cfg(feature = "simd")]
                Instr::I32x4ReplaceLane {
                    result,
                    input,
                    lane,
                } => self.execute_i32x4_replace_lane(result, input, lane),
                #[cfg(feature = "simd")]
                Instr::I32x4ReplaceLaneImm {
                    result,
                    input,
                    lane,
                } => self.execute_i32x4_replace_lane_imm(result, input, lane),
                #[cfg(feature = "simd")]
                Instr::I64x2ReplaceLane {
                    result,
                    input,
                    lane,
                } => self.execute_i64x2_replace_lane(result, input, lane),
                #[cfg(feature = "simd")]
                Instr::I64x2ReplaceLaneImm32 {
                    result,
                    input,
                    lane,
                } => self.execute_i64x2_replace_lane_imm32(result, input, lane),
                #[cfg(feature = "simd")]
                Instr::F32x4ReplaceLane {
                    result,
                    input,
                    lane,
                } => self.execute_f32x4_replace_lane(result, input, lane),
                #[cfg(feature = "simd")]
                Instr::F32x4ReplaceLaneImm {
                    result,
                    input,
                    lane,
                } => self.execute_f32x4_replace_lane_imm(result, input, lane),
                #[cfg(feature = "simd")]
                Instr::F64x2ReplaceLane {
                    result,
                    input,
                    lane,
                } => self.execute_f64x2_replace_lane(result, input, lane),
                #[cfg(feature = "simd")]
                Instr::F64x2ReplaceLaneImm32 {
                    result,
                    input,
                    lane,
                } => self.execute_f64x2_replace_lane_imm32(result, input, lane),
                #[cfg(feature = "simd")]
                Instr::I8x16Shuffle { result, lhs, rhs } => {
                    self.execute_i8x16_shuffle(result, lhs, rhs)
                }
                #[cfg(feature = "simd")]
                Instr::I8x16Swizzle {
                    result,
                    input,
                    selector,
                } => self.execute_i8x16_swizzle(result, input, selector),
                #[cfg(feature = "simd")]
                Instr::I8x16Add { result, lhs, rhs } => self.execute_i8x16_add(result, lhs, rhs),
                #[cfg(feature = "simd")]
                Instr::I16x8Add { result, lhs, rhs } => self.execute_i16x8_add(result, lhs, rhs),
                #[cfg(feature = "simd")]
                Instr::I32x4Add { result, lhs, rhs } => self.execute_i32x4_add(result, lhs, rhs),
                #[cfg(feature = "simd")]
                Instr::I64x2Add { result, lhs, rhs } => self.execute_i64x2_add(result, lhs, rhs),
                #[cfg(feature = "simd")]
                Instr::I8x16Sub { result, lhs, rhs } => self.execute_i8x16_sub(result, lhs, rhs),
                #[cfg(feature = "simd")]
                Instr::I16x8Sub { result, lhs, rhs } => self.execute_i16x8_sub(result, lhs, rhs),
                #[cfg(feature = "simd")]
                Instr::I32x4Sub { result, lhs, rhs } => self.execute_i32x4_sub(result, lhs, rhs),
                #[cfg(feature = "simd")]
                Instr::I64x2Sub { result, lhs, rhs } => self.execute_i64x2_sub(result, lhs, rhs),
                #[cfg(feature = "simd")]
                Instr::I16x8Mul { result, lhs, rhs } => self.execute_i16x8_mul(result, lhs, rhs),
                #[cfg(feature = "simd")]
                Instr::I32x4Mul { result, lhs, rhs } => self.execute_i32x4_mul(result, lhs, rhs),
                #[cfg(feature = "simd")]
                Instr::I64x2Mul { result, lhs, rhs } => self.execute_i64x2_mul(result, lhs, rhs),
                #[cfg(feature = "simd")]
                Instr::I32x4DotI16x8S { result, lhs, rhs } => {
                    self.execute_i32x4_dot_i16x8_s(result, lhs, rhs)
                }
                #[cfg(feature = "simd")]
                Instr::I8x16Neg { result, input } => self.execute_i8x16_neg(result, input),
                #[cfg(feature = "simd")]
                Instr::I16x8Neg { result, input } => self.execute_i16x8_neg(result, input),
                #[cfg(feature = "simd")]
                Instr::I32x4Neg { result, input } => self.execute_i32x4_neg(result, input),
                #[cfg(feature = "simd")]
                Instr::I64x2Neg { result, input } => self.execute_i64x2_neg(result, input),
                #[cfg(feature = "simd")]
                Instr::I16x8ExtmulLowI8x16S { result, lhs, rhs } => {
                    self.execute_i16x8_extmul_low_i8x16_s(result, lhs, rhs)
                }
                #[cfg(feature = "simd")]
                Instr::I16x8ExtmulHighI8x16S { result, lhs, rhs } => {
                    self.execute_i16x8_extmul_high_i8x16_s(result, lhs, rhs)
                }
                #[cfg(feature = "simd")]
                Instr::I16x8ExtmulLowI8x16U { result, lhs, rhs } => {
                    self.execute_i16x8_extmul_low_i8x16_u(result, lhs, rhs)
                }
                #[cfg(feature = "simd")]
                Instr::I16x8ExtmulHighI8x16U { result, lhs, rhs } => {
                    self.execute_i16x8_extmul_high_i8x16_u(result, lhs, rhs)
                }
                #[cfg(feature = "simd")]
                Instr::I32x4ExtmulLowI16x8S { result, lhs, rhs } => {
                    self.execute_i32x4_extmul_low_i16x8_s(result, lhs, rhs)
                }
                #[cfg(feature = "simd")]
                Instr::I32x4ExtmulHighI16x8S { result, lhs, rhs } => {
                    self.execute_i32x4_extmul_high_i16x8_s(result, lhs, rhs)
                }
                #[cfg(feature = "simd")]
                Instr::I32x4ExtmulLowI16x8U { result, lhs, rhs } => {
                    self.execute_i32x4_extmul_low_i16x8_u(result, lhs, rhs)
                }
                #[cfg(feature = "simd")]
                Instr::I32x4ExtmulHighI16x8U { result, lhs, rhs } => {
                    self.execute_i32x4_extmul_high_i16x8_u(result, lhs, rhs)
                }
                #[cfg(feature = "simd")]
                Instr::I64x2ExtmulLowI32x4S { result, lhs, rhs } => {
                    self.execute_i64x2_extmul_low_i32x4_s(result, lhs, rhs)
                }
                #[cfg(feature = "simd")]
                Instr::I64x2ExtmulHighI32x4S { result, lhs, rhs } => {
                    self.execute_i64x2_extmul_high_i32x4_s(result, lhs, rhs)
                }
                #[cfg(feature = "simd")]
                Instr::I64x2ExtmulLowI32x4U { result, lhs, rhs } => {
                    self.execute_i64x2_extmul_low_i32x4_u(result, lhs, rhs)
                }
                #[cfg(feature = "simd")]
                Instr::I64x2ExtmulHighI32x4U { result, lhs, rhs } => {
                    self.execute_i64x2_extmul_high_i32x4_u(result, lhs, rhs)
                }
                #[cfg(feature = "simd")]
                Instr::I16x8ExtaddPairwiseI8x16S { result, input } => {
                    self.execute_i16x8_extadd_pairwise_i8x16_s(result, input)
                }
                #[cfg(feature = "simd")]
                Instr::I16x8ExtaddPairwiseI8x16U { result, input } => {
                    self.execute_i16x8_extadd_pairwise_i8x16_u(result, input)
                }
                #[cfg(feature = "simd")]
                Instr::I32x4ExtaddPairwiseI16x8S { result, input } => {
                    self.execute_i32x4_extadd_pairwise_i16x8_s(result, input)
                }
                #[cfg(feature = "simd")]
                Instr::I32x4ExtaddPairwiseI16x8U { result, input } => {
                    self.execute_i32x4_extadd_pairwise_i16x8_u(result, input)
                }
                #[cfg(feature = "simd")]
                Instr::I8x16AddSatS { result, lhs, rhs } => {
                    self.execute_i8x16_add_sat_s(result, lhs, rhs)
                }
                #[cfg(feature = "simd")]
                Instr::I8x16AddSatU { result, lhs, rhs } => {
                    self.execute_i8x16_add_sat_u(result, lhs, rhs)
                }
                #[cfg(feature = "simd")]
                Instr::I16x8AddSatS { result, lhs, rhs } => {
                    self.execute_i16x8_add_sat_s(result, lhs, rhs)
                }
                #[cfg(feature = "simd")]
                Instr::I16x8AddSatU { result, lhs, rhs } => {
                    self.execute_i16x8_add_sat_u(result, lhs, rhs)
                }
                #[cfg(feature = "simd")]
                Instr::I8x16SubSatS { result, lhs, rhs } => {
                    self.execute_i8x16_sub_sat_s(result, lhs, rhs)
                }
                #[cfg(feature = "simd")]
                Instr::I8x16SubSatU { result, lhs, rhs } => {
                    self.execute_i8x16_sub_sat_u(result, lhs, rhs)
                }
                #[cfg(feature = "simd")]
                Instr::I16x8SubSatS { result, lhs, rhs } => {
                    self.execute_i16x8_sub_sat_s(result, lhs, rhs)
                }
                #[cfg(feature = "simd")]
                Instr::I16x8SubSatU { result, lhs, rhs } => {
                    self.execute_i16x8_sub_sat_u(result, lhs, rhs)
                }
                #[cfg(feature = "simd")]
                Instr::I16x8Q15MulrSatS { result, lhs, rhs } => {
                    self.execute_i16x8_q15mulr_sat_s(result, lhs, rhs)
                }
                #[cfg(feature = "simd")]
                Instr::I8x16MinS { result, lhs, rhs } => self.execute_i8x16_min_s(result, lhs, rhs),
                #[cfg(feature = "simd")]
                Instr::I8x16MinU { result, lhs, rhs } => self.execute_i8x16_min_u(result, lhs, rhs),
                #[cfg(feature = "simd")]
                Instr::I16x8MinS { result, lhs, rhs } => self.execute_i16x8_min_s(result, lhs, rhs),
                #[cfg(feature = "simd")]
                Instr::I16x8MinU { result, lhs, rhs } => self.execute_i16x8_min_u(result, lhs, rhs),
                #[cfg(feature = "simd")]
                Instr::I32x4MinS { result, lhs, rhs } => self.execute_i32x4_min_s(result, lhs, rhs),
                #[cfg(feature = "simd")]
                Instr::I32x4MinU { result, lhs, rhs } => self.execute_i32x4_min_u(result, lhs, rhs),
                #[cfg(feature = "simd")]
                Instr::I8x16MaxS { result, lhs, rhs } => self.execute_i8x16_max_s(result, lhs, rhs),
                #[cfg(feature = "simd")]
                Instr::I8x16MaxU { result, lhs, rhs } => self.execute_i8x16_max_u(result, lhs, rhs),
                #[cfg(feature = "simd")]
                Instr::I16x8MaxS { result, lhs, rhs } => self.execute_i16x8_max_s(result, lhs, rhs),
                #[cfg(feature = "simd")]
                Instr::I16x8MaxU { result, lhs, rhs } => self.execute_i16x8_max_u(result, lhs, rhs),
                #[cfg(feature = "simd")]
                Instr::I32x4MaxS { result, lhs, rhs } => self.execute_i32x4_max_s(result, lhs, rhs),
                #[cfg(feature = "simd")]
                Instr::I32x4MaxU { result, lhs, rhs } => self.execute_i32x4_max_u(result, lhs, rhs),
                #[cfg(feature = "simd")]
                Instr::I8x16AvgrU { result, lhs, rhs } => {
                    self.execute_i8x16_avgr_u(result, lhs, rhs)
                }
                #[cfg(feature = "simd")]
                Instr::I16x8AvgrU { result, lhs, rhs } => {
                    self.execute_i16x8_avgr_u(result, lhs, rhs)
                }
                #[cfg(feature = "simd")]
                Instr::I8x16Abs { result, input } => self.execute_i8x16_abs(result, input),
                #[cfg(feature = "simd")]
                Instr::I16x8Abs { result, input } => self.execute_i16x8_abs(result, input),
                #[cfg(feature = "simd")]
                Instr::I32x4Abs { result, input } => self.execute_i32x4_abs(result, input),
                #[cfg(feature = "simd")]
                Instr::I64x2Abs { result, input } => self.execute_i64x2_abs(result, input),
                #[cfg(feature = "simd")]
                Instr::I8x16Shl { result, lhs, rhs } => self.execute_i8x16_shl(result, lhs, rhs),
                #[cfg(feature = "simd")]
                Instr::I8x16ShlBy { result, lhs, rhs } => {
                    self.execute_i8x16_shl_by(result, lhs, rhs)
                }
                #[cfg(feature = "simd")]
                Instr::I16x8Shl { result, lhs, rhs } => self.execute_i16x8_shl(result, lhs, rhs),
                #[cfg(feature = "simd")]
                Instr::I16x8ShlBy { result, lhs, rhs } => {
                    self.execute_i16x8_shl_by(result, lhs, rhs)
                }
                #[cfg(feature = "simd")]
                Instr::I32x4Shl { result, lhs, rhs } => self.execute_i32x4_shl(result, lhs, rhs),
                #[cfg(feature = "simd")]
                Instr::I32x4ShlBy { result, lhs, rhs } => {
                    self.execute_i32x4_shl_by(result, lhs, rhs)
                }
                #[cfg(feature = "simd")]
                Instr::I64x2Shl { result, lhs, rhs } => self.execute_i64x2_shl(result, lhs, rhs),
                #[cfg(feature = "simd")]
                Instr::I64x2ShlBy { result, lhs, rhs } => {
                    self.execute_i64x2_shl_by(result, lhs, rhs)
                }
                #[cfg(feature = "simd")]
                Instr::I8x16ShrS { result, lhs, rhs } => self.execute_i8x16_shr_s(result, lhs, rhs),
                #[cfg(feature = "simd")]
                Instr::I8x16ShrSBy { result, lhs, rhs } => {
                    self.execute_i8x16_shr_s_by(result, lhs, rhs)
                }
                #[cfg(feature = "simd")]
                Instr::I8x16ShrU { result, lhs, rhs } => self.execute_i8x16_shr_u(result, lhs, rhs),
                #[cfg(feature = "simd")]
                Instr::I8x16ShrUBy { result, lhs, rhs } => {
                    self.execute_i8x16_shr_u_by(result, lhs, rhs)
                }
                #[cfg(feature = "simd")]
                Instr::I16x8ShrS { result, lhs, rhs } => self.execute_i16x8_shr_s(result, lhs, rhs),
                #[cfg(feature = "simd")]
                Instr::I16x8ShrSBy { result, lhs, rhs } => {
                    self.execute_i16x8_shr_s_by(result, lhs, rhs)
                }
                #[cfg(feature = "simd")]
                Instr::I16x8ShrU { result, lhs, rhs } => self.execute_i16x8_shr_u(result, lhs, rhs),
                #[cfg(feature = "simd")]
                Instr::I16x8ShrUBy { result, lhs, rhs } => {
                    self.execute_i16x8_shr_u_by(result, lhs, rhs)
                }
                #[cfg(feature = "simd")]
                Instr::I32x4ShrS { result, lhs, rhs } => self.execute_i32x4_shr_s(result, lhs, rhs),
                #[cfg(feature = "simd")]
                Instr::I32x4ShrSBy { result, lhs, rhs } => {
                    self.execute_i32x4_shr_s_by(result, lhs, rhs)
                }
                #[cfg(feature = "simd")]
                Instr::I32x4ShrU { result, lhs, rhs } => self.execute_i32x4_shr_u(result, lhs, rhs),
                #[cfg(feature = "simd")]
                Instr::I32x4ShrUBy { result, lhs, rhs } => {
                    self.execute_i32x4_shr_u_by(result, lhs, rhs)
                }
                #[cfg(feature = "simd")]
                Instr::I64x2ShrS { result, lhs, rhs } => self.execute_i64x2_shr_s(result, lhs, rhs),
                #[cfg(feature = "simd")]
                Instr::I64x2ShrSBy { result, lhs, rhs } => {
                    self.execute_i64x2_shr_s_by(result, lhs, rhs)
                }
                #[cfg(feature = "simd")]
                Instr::I64x2ShrU { result, lhs, rhs } => self.execute_i64x2_shr_u(result, lhs, rhs),
                #[cfg(feature = "simd")]
                Instr::I64x2ShrUBy { result, lhs, rhs } => {
                    self.execute_i64x2_shr_u_by(result, lhs, rhs)
                }
                #[cfg(feature = "simd")]
                Instr::V128And { result, lhs, rhs } => self.execute_v128_and(result, lhs, rhs),
                #[cfg(feature = "simd")]
                Instr::V128Or { result, lhs, rhs } => self.execute_v128_or(result, lhs, rhs),
                #[cfg(feature = "simd")]
                Instr::V128Xor { result, lhs, rhs } => self.execute_v128_xor(result, lhs, rhs),
                #[cfg(feature = "simd")]
                Instr::V128Andnot { result, lhs, rhs } => {
                    self.execute_v128_andnot(result, lhs, rhs)
                }
                #[cfg(feature = "simd")]
                Instr::V128Not { result, input } => self.execute_v128_not(result, input),
                #[cfg(feature = "simd")]
                Instr::V128Bitselect { result, lhs, rhs } => {
                    self.execute_v128_bitselect(result, lhs, rhs)
                }
                #[cfg(feature = "simd")]
                Instr::I8x16Popcnt { result, input } => self.execute_i8x16_popcnt(result, input),
                #[cfg(feature = "simd")]
                Instr::V128AnyTrue { result, input } => self.execute_v128_any_true(result, input),
                #[cfg(feature = "simd")]
                Instr::I8x16AllTrue { result, input } => self.execute_i8x16_all_true(result, input),
                #[cfg(feature = "simd")]
                Instr::I16x8AllTrue { result, input } => self.execute_i16x8_all_true(result, input),
                #[cfg(feature = "simd")]
                Instr::I32x4AllTrue { result, input } => self.execute_i32x4_all_true(result, input),
                #[cfg(feature = "simd")]
                Instr::I64x2AllTrue { result, input } => self.execute_i64x2_all_true(result, input),
                #[cfg(feature = "simd")]
                Instr::I8x16Bitmask { result, input } => self.execute_i8x16_bitmask(result, input),
                #[cfg(feature = "simd")]
                Instr::I16x8Bitmask { result, input } => self.execute_i16x8_bitmask(result, input),
                #[cfg(feature = "simd")]
                Instr::I32x4Bitmask { result, input } => self.execute_i32x4_bitmask(result, input),
                #[cfg(feature = "simd")]
                Instr::I64x2Bitmask { result, input } => self.execute_i64x2_bitmask(result, input),
                #[cfg(feature = "simd")]
                Instr::I8x16Eq { result, lhs, rhs } => self.execute_i8x16_eq(result, lhs, rhs),
                #[cfg(feature = "simd")]
                Instr::I16x8Eq { result, lhs, rhs } => self.execute_i16x8_eq(result, lhs, rhs),
                #[cfg(feature = "simd")]
                Instr::I32x4Eq { result, lhs, rhs } => self.execute_i32x4_eq(result, lhs, rhs),
                #[cfg(feature = "simd")]
                Instr::I64x2Eq { result, lhs, rhs } => self.execute_i64x2_eq(result, lhs, rhs),
                #[cfg(feature = "simd")]
                Instr::F32x4Eq { result, lhs, rhs } => self.execute_f32x4_eq(result, lhs, rhs),
                #[cfg(feature = "simd")]
                Instr::F64x2Eq { result, lhs, rhs } => self.execute_f64x2_eq(result, lhs, rhs),
                #[cfg(feature = "simd")]
                Instr::I8x16Ne { result, lhs, rhs } => self.execute_i8x16_ne(result, lhs, rhs),
                #[cfg(feature = "simd")]
                Instr::I16x8Ne { result, lhs, rhs } => self.execute_i16x8_ne(result, lhs, rhs),
                #[cfg(feature = "simd")]
                Instr::I32x4Ne { result, lhs, rhs } => self.execute_i32x4_ne(result, lhs, rhs),
                #[cfg(feature = "simd")]
                Instr::I64x2Ne { result, lhs, rhs } => self.execute_i64x2_ne(result, lhs, rhs),
                #[cfg(feature = "simd")]
                Instr::F32x4Ne { result, lhs, rhs } => self.execute_f32x4_ne(result, lhs, rhs),
                #[cfg(feature = "simd")]
                Instr::F64x2Ne { result, lhs, rhs } => self.execute_f64x2_ne(result, lhs, rhs),
                #[cfg(feature = "simd")]
                Instr::I8x16LtS { result, lhs, rhs } => self.execute_i8x16_lt_s(result, lhs, rhs),
                #[cfg(feature = "simd")]
                Instr::I8x16LtU { result, lhs, rhs } => self.execute_i8x16_lt_u(result, lhs, rhs),
                #[cfg(feature = "simd")]
                Instr::I16x8LtS { result, lhs, rhs } => self.execute_i16x8_lt_s(result, lhs, rhs),
                #[cfg(feature = "simd")]
                Instr::I16x8LtU { result, lhs, rhs } => self.execute_i16x8_lt_u(result, lhs, rhs),
                #[cfg(feature = "simd")]
                Instr::I32x4LtS { result, lhs, rhs } => self.execute_i32x4_lt_s(result, lhs, rhs),
                #[cfg(feature = "simd")]
                Instr::I32x4LtU { result, lhs, rhs } => self.execute_i32x4_lt_u(result, lhs, rhs),
                #[cfg(feature = "simd")]
                Instr::I64x2LtS { result, lhs, rhs } => self.execute_i64x2_lt_s(result, lhs, rhs),
                #[cfg(feature = "simd")]
                Instr::F32x4Lt { result, lhs, rhs } => self.execute_f32x4_lt(result, lhs, rhs),
                #[cfg(feature = "simd")]
                Instr::F64x2Lt { result, lhs, rhs } => self.execute_f64x2_lt(result, lhs, rhs),
                #[cfg(feature = "simd")]
                Instr::I8x16LeS { result, lhs, rhs } => self.execute_i8x16_le_s(result, lhs, rhs),
                #[cfg(feature = "simd")]
                Instr::I8x16LeU { result, lhs, rhs } => self.execute_i8x16_le_u(result, lhs, rhs),
                #[cfg(feature = "simd")]
                Instr::I16x8LeS { result, lhs, rhs } => self.execute_i16x8_le_s(result, lhs, rhs),
                #[cfg(feature = "simd")]
                Instr::I16x8LeU { result, lhs, rhs } => self.execute_i16x8_le_u(result, lhs, rhs),
                #[cfg(feature = "simd")]
                Instr::I32x4LeS { result, lhs, rhs } => self.execute_i32x4_le_s(result, lhs, rhs),
                #[cfg(feature = "simd")]
                Instr::I32x4LeU { result, lhs, rhs } => self.execute_i32x4_le_u(result, lhs, rhs),
                #[cfg(feature = "simd")]
                Instr::I64x2LeS { result, lhs, rhs } => self.execute_i64x2_le_s(result, lhs, rhs),
                #[cfg(feature = "simd")]
                Instr::F32x4Le { result, lhs, rhs } => self.execute_f32x4_le(result, lhs, rhs),
                #[cfg(feature = "simd")]
                Instr::F64x2Le { result, lhs, rhs } => self.execute_f64x2_le(result, lhs, rhs),
                #[cfg(feature = "simd")]
                Instr::F32x4Neg { result, input } => self.execute_f32x4_neg(result, input),
                #[cfg(feature = "simd")]
                Instr::F64x2Neg { result, input } => self.execute_f64x2_neg(result, input),
                #[cfg(feature = "simd")]
                Instr::F32x4Abs { result, input } => self.execute_f32x4_abs(result, input),
                #[cfg(feature = "simd")]
                Instr::F64x2Abs { result, input } => self.execute_f64x2_abs(result, input),
                #[cfg(feature = "simd")]
                Instr::F32x4Min { result, lhs, rhs } => self.execute_f32x4_min(result, lhs, rhs),
                #[cfg(feature = "simd")]
                Instr::F64x2Min { result, lhs, rhs } => self.execute_f64x2_min(result, lhs, rhs),
                #[cfg(feature = "simd")]
                Instr::F32x4Max { result, lhs, rhs } => self.execute_f32x4_max(result, lhs, rhs),
                #[cfg(feature = "simd")]
                Instr::F64x2Max { result, lhs, rhs } => self.execute_f64x2_max(result, lhs, rhs),
                #[cfg(feature = "simd")]
                Instr::F32x4Pmin { result, lhs, rhs } => self.execute_f32x4_pmin(result, lhs, rhs),
                #[cfg(feature = "simd")]
                Instr::F64x2Pmin { result, lhs, rhs } => self.execute_f64x2_pmin(result, lhs, rhs),
                #[cfg(feature = "simd")]
                Instr::F32x4Pmax { result, lhs, rhs } => self.execute_f32x4_pmax(result, lhs, rhs),
                #[cfg(feature = "simd")]
                Instr::F64x2Pmax { result, lhs, rhs } => self.execute_f64x2_pmax(result, lhs, rhs),
                #[cfg(feature = "simd")]
                Instr::F32x4Add { result, lhs, rhs } => self.execute_f32x4_add(result, lhs, rhs),
                #[cfg(feature = "simd")]
                Instr::F64x2Add { result, lhs, rhs } => self.execute_f64x2_add(result, lhs, rhs),
                #[cfg(feature = "simd")]
                Instr::F32x4Sub { result, lhs, rhs } => self.execute_f32x4_sub(result, lhs, rhs),
                #[cfg(feature = "simd")]
                Instr::F64x2Sub { result, lhs, rhs } => self.execute_f64x2_sub(result, lhs, rhs),
                #[cfg(feature = "simd")]
                Instr::F32x4Div { result, lhs, rhs } => self.execute_f32x4_div(result, lhs, rhs),
                #[cfg(feature = "simd")]
                Instr::F64x2Div { result, lhs, rhs } => self.execute_f64x2_div(result, lhs, rhs),
                #[cfg(feature = "simd")]
                Instr::F32x4Mul { result, lhs, rhs } => self.execute_f32x4_mul(result, lhs, rhs),
                #[cfg(feature = "simd")]
                Instr::F64x2Mul { result, lhs, rhs } => self.execute_f64x2_mul(result, lhs, rhs),
                #[cfg(feature = "simd")]
                Instr::F32x4Sqrt { result, input } => self.execute_f32x4_sqrt(result, input),
                #[cfg(feature = "simd")]
                Instr::F64x2Sqrt { result, input } => self.execute_f64x2_sqrt(result, input),
                #[cfg(feature = "simd")]
                Instr::F32x4Ceil { result, input } => self.execute_f32x4_ceil(result, input),
                #[cfg(feature = "simd")]
                Instr::F64x2Ceil { result, input } => self.execute_f64x2_ceil(result, input),
                #[cfg(feature = "simd")]
                Instr::F32x4Floor { result, input } => self.execute_f32x4_floor(result, input),
                #[cfg(feature = "simd")]
                Instr::F64x2Floor { result, input } => self.execute_f64x2_floor(result, input),
                #[cfg(feature = "simd")]
                Instr::F32x4Trunc { result, input } => self.execute_f32x4_trunc(result, input),
                #[cfg(feature = "simd")]
                Instr::F64x2Trunc { result, input } => self.execute_f64x2_trunc(result, input),
                #[cfg(feature = "simd")]
                Instr::F32x4Nearest { result, input } => self.execute_f32x4_nearest(result, input),
                #[cfg(feature = "simd")]
                Instr::F64x2Nearest { result, input } => self.execute_f64x2_nearest(result, input),
                #[cfg(feature = "simd")]
                Instr::F32x4ConvertI32x4S { result, input } => {
                    self.execute_f32x4_convert_i32x4_s(result, input)
                }
                #[cfg(feature = "simd")]
                Instr::F32x4ConvertI32x4U { result, input } => {
                    self.execute_f32x4_convert_i32x4_u(result, input)
                }
                #[cfg(feature = "simd")]
                Instr::F64x2ConvertLowI32x4S { result, input } => {
                    self.execute_f64x2_convert_low_i32x4_s(result, input)
                }
                #[cfg(feature = "simd")]
                Instr::F64x2ConvertLowI32x4U { result, input } => {
                    self.execute_f64x2_convert_low_i32x4_u(result, input)
                }
                #[cfg(feature = "simd")]
                Instr::I32x4TruncSatF32x4S { result, input } => {
                    self.execute_i32x4_trunc_sat_f32x4_s(result, input)
                }
                #[cfg(feature = "simd")]
                Instr::I32x4TruncSatF32x4U { result, input } => {
                    self.execute_i32x4_trunc_sat_f32x4_u(result, input)
                }
                #[cfg(feature = "simd")]
                Instr::I32x4TruncSatF64x2SZero { result, input } => {
                    self.execute_i32x4_trunc_sat_f64x2_s_zero(result, input)
                }
                #[cfg(feature = "simd")]
                Instr::I32x4TruncSatF64x2UZero { result, input } => {
                    self.execute_i32x4_trunc_sat_f64x2_u_zero(result, input)
                }
                #[cfg(feature = "simd")]
                Instr::F32x4DemoteF64x2Zero { result, input } => {
                    self.execute_f32x4_demote_f64x2_zero(result, input)
                }
                #[cfg(feature = "simd")]
                Instr::F64x2PromoteLowF32x4 { result, input } => {
                    self.execute_f64x2_promote_low_f32x4(result, input)
                }
                #[cfg(feature = "simd")]
                Instr::I8x16NarrowI16x8S { result, lhs, rhs } => {
                    self.execute_i8x16_narrow_i16x8_s(result, lhs, rhs)
                }
                #[cfg(feature = "simd")]
                Instr::I8x16NarrowI16x8U { result, lhs, rhs } => {
                    self.execute_i8x16_narrow_i16x8_u(result, lhs, rhs)
                }
                #[cfg(feature = "simd")]
                Instr::I16x8NarrowI32x4S { result, lhs, rhs } => {
                    self.execute_i16x8_narrow_i32x4_s(result, lhs, rhs)
                }
                #[cfg(feature = "simd")]
                Instr::I16x8NarrowI32x4U { result, lhs, rhs } => {
                    self.execute_i16x8_narrow_i32x4_u(result, lhs, rhs)
                }
                #[cfg(feature = "simd")]
                Instr::I16x8ExtendLowI8x16S { result, input } => {
                    self.execute_i16x8_extend_low_i8x16_s(result, input)
                }
                #[cfg(feature = "simd")]
                Instr::I16x8ExtendHighI8x16S { result, input } => {
                    self.execute_i16x8_extend_high_i8x16_s(result, input)
                }
                #[cfg(feature = "simd")]
                Instr::I16x8ExtendLowI8x16U { result, input } => {
                    self.execute_i16x8_extend_low_i8x16_u(result, input)
                }
                #[cfg(feature = "simd")]
                Instr::I16x8ExtendHighI8x16U { result, input } => {
                    self.execute_i16x8_extend_high_i8x16_u(result, input)
                }
                #[cfg(feature = "simd")]
                Instr::I32x4ExtendLowI16x8S { result, input } => {
                    self.execute_i32x4_extend_low_i16x8_s(result, input)
                }
                #[cfg(feature = "simd")]
                Instr::I32x4ExtendHighI16x8S { result, input } => {
                    self.execute_i32x4_extend_high_i16x8_s(result, input)
                }
                #[cfg(feature = "simd")]
                Instr::I32x4ExtendLowI16x8U { result, input } => {
                    self.execute_i32x4_extend_low_i16x8_u(result, input)
                }
                #[cfg(feature = "simd")]
                Instr::I32x4ExtendHighI16x8U { result, input } => {
                    self.execute_i32x4_extend_high_i16x8_u(result, input)
                }
                #[cfg(feature = "simd")]
                Instr::I64x2ExtendLowI32x4S { result, input } => {
                    self.execute_i64x2_extend_low_i32x4_s(result, input)
                }
                #[cfg(feature = "simd")]
                Instr::I64x2ExtendHighI32x4S { result, input } => {
                    self.execute_i64x2_extend_high_i32x4_s(result, input)
                }
                #[cfg(feature = "simd")]
                Instr::I64x2ExtendLowI32x4U { result, input } => {
                    self.execute_i64x2_extend_low_i32x4_u(result, input)
                }
                #[cfg(feature = "simd")]
                Instr::I64x2ExtendHighI32x4U { result, input } => {
                    self.execute_i64x2_extend_high_i32x4_u(result, input)
                }
                #[cfg(feature = "simd")]
                Instr::V128Store { ptr, offset_lo } => {
                    self.execute_v128_store(store.inner_mut(), ptr, offset_lo)?
                }
                #[cfg(feature = "simd")]
                Instr::V128StoreOffset16 { ptr, value, offset } => {
                    self.execute_v128_store_offset16(ptr, offset, value)?
                }
                #[cfg(feature = "simd")]
                Instr::V128StoreAt { value, address } => {
                    self.execute_v128_store_at(store.inner_mut(), address, value)?
                }
                #[cfg(feature = "simd")]
                Instr::V128Store8Lane { ptr, offset_lo } => {
                    self.execute_v128_store8_lane(store.inner_mut(), ptr, offset_lo)?
                }
                #[cfg(feature = "simd")]
                Instr::V128Store8LaneOffset8 {
                    ptr,
                    value,
                    offset,
                    lane,
<<<<<<< HEAD
                } => self.execute_v128_store8_lane_offset8(
                    store.inner_mut(),
                    ptr,
                    value,
                    offset,
                    lane,
                )?,
=======
                } => self.execute_v128_store8_lane_offset8(ptr, value, offset, lane)?,
>>>>>>> 1eba360f
                #[cfg(feature = "simd")]
                Instr::V128Store8LaneAt { value, address } => {
                    self.execute_v128_store8_lane_at(store.inner_mut(), value, address)?
                }
                #[cfg(feature = "simd")]
                Instr::V128Store16Lane { ptr, offset_lo } => {
                    self.execute_v128_store16_lane(store.inner_mut(), ptr, offset_lo)?
                }
                #[cfg(feature = "simd")]
                Instr::V128Store16LaneOffset8 {
                    ptr,
                    value,
                    offset,
                    lane,
<<<<<<< HEAD
                } => self.execute_v128_store16_lane_offset8(
                    store.inner_mut(),
                    ptr,
                    value,
                    offset,
                    lane,
                )?,
=======
                } => self.execute_v128_store16_lane_offset8(ptr, value, offset, lane)?,
>>>>>>> 1eba360f
                #[cfg(feature = "simd")]
                Instr::V128Store16LaneAt { value, address } => {
                    self.execute_v128_store16_lane_at(store.inner_mut(), value, address)?
                }
                #[cfg(feature = "simd")]
                Instr::V128Store32Lane { ptr, offset_lo } => {
                    self.execute_v128_store32_lane(store.inner_mut(), ptr, offset_lo)?
                }
                #[cfg(feature = "simd")]
                Instr::V128Store32LaneOffset8 {
                    ptr,
                    value,
                    offset,
                    lane,
<<<<<<< HEAD
                } => self.execute_v128_store32_lane_offset8(
                    store.inner_mut(),
                    ptr,
                    value,
                    offset,
                    lane,
                )?,
=======
                } => self.execute_v128_store32_lane_offset8(ptr, value, offset, lane)?,
>>>>>>> 1eba360f
                #[cfg(feature = "simd")]
                Instr::V128Store32LaneAt { value, address } => {
                    self.execute_v128_store32_lane_at(store.inner_mut(), value, address)?
                }
                #[cfg(feature = "simd")]
                Instr::V128Store64Lane { ptr, offset_lo } => {
                    self.execute_v128_store64_lane(store.inner_mut(), ptr, offset_lo)?
                }
                #[cfg(feature = "simd")]
                Instr::V128Store64LaneOffset8 {
                    ptr,
                    value,
                    offset,
                    lane,
<<<<<<< HEAD
                } => self.execute_v128_store64_lane_offset8(
                    store.inner_mut(),
                    ptr,
                    value,
                    offset,
                    lane,
                )?,
=======
                } => self.execute_v128_store64_lane_offset8(ptr, value, offset, lane)?,
>>>>>>> 1eba360f
                #[cfg(feature = "simd")]
                Instr::V128Store64LaneAt { value, address } => {
                    self.execute_v128_store64_lane_at(store.inner_mut(), value, address)?
                }
                #[cfg(feature = "simd")]
                Instr::V128Load { result, offset_lo } => {
                    self.execute_v128_load(store.inner(), result, offset_lo)?
                }
                #[cfg(feature = "simd")]
                Instr::V128LoadAt { result, address } => {
                    self.execute_v128_load_at(store.inner(), result, address)?
                }
                #[cfg(feature = "simd")]
                Instr::V128LoadOffset16 {
                    result,
                    ptr,
                    offset,
                } => self.execute_v128_load_offset16(result, ptr, offset)?,
                #[cfg(feature = "simd")]
                Instr::V128Load32Zero { result, offset_lo } => {
                    self.execute_v128_load32_zero(store.inner(), result, offset_lo)?
                }
                #[cfg(feature = "simd")]
                Instr::V128Load32ZeroAt { result, address } => {
                    self.execute_v128_load32_zero_at(store.inner(), result, address)?
                }
                #[cfg(feature = "simd")]
                Instr::V128Load32ZeroOffset16 {
                    result,
                    ptr,
                    offset,
                } => self.execute_v128_load32_zero_offset16(result, ptr, offset)?,
                #[cfg(feature = "simd")]
                Instr::V128Load64Zero { result, offset_lo } => {
                    self.execute_v128_load64_zero(store.inner(), result, offset_lo)?
                }
                #[cfg(feature = "simd")]
                Instr::V128Load64ZeroAt { result, address } => {
                    self.execute_v128_load64_zero_at(store.inner(), result, address)?
                }
                #[cfg(feature = "simd")]
                Instr::V128Load64ZeroOffset16 {
                    result,
                    ptr,
                    offset,
                } => self.execute_v128_load64_zero_offset16(result, ptr, offset)?,
                #[cfg(feature = "simd")]
                Instr::V128Load8Splat { result, offset_lo } => {
                    self.execute_v128_load8_splat(store.inner(), result, offset_lo)?
                }
                #[cfg(feature = "simd")]
                Instr::V128Load8SplatAt { result, address } => {
                    self.execute_v128_load8_splat_at(store.inner(), result, address)?
                }
                #[cfg(feature = "simd")]
                Instr::V128Load8SplatOffset16 {
                    result,
                    ptr,
                    offset,
                } => self.execute_v128_load8_splat_offset16(result, ptr, offset)?,
                #[cfg(feature = "simd")]
                Instr::V128Load16Splat { result, offset_lo } => {
                    self.execute_v128_load16_splat(store.inner(), result, offset_lo)?
                }
                #[cfg(feature = "simd")]
                Instr::V128Load16SplatAt { result, address } => {
                    self.execute_v128_load16_splat_at(store.inner(), result, address)?
                }
                #[cfg(feature = "simd")]
                Instr::V128Load16SplatOffset16 {
                    result,
                    ptr,
                    offset,
                } => self.execute_v128_load16_splat_offset16(result, ptr, offset)?,
                #[cfg(feature = "simd")]
                Instr::V128Load32Splat { result, offset_lo } => {
                    self.execute_v128_load32_splat(store.inner(), result, offset_lo)?
                }
                #[cfg(feature = "simd")]
                Instr::V128Load32SplatAt { result, address } => {
                    self.execute_v128_load32_splat_at(store.inner(), result, address)?
                }
                #[cfg(feature = "simd")]
                Instr::V128Load32SplatOffset16 {
                    result,
                    ptr,
                    offset,
                } => self.execute_v128_load32_splat_offset16(result, ptr, offset)?,
                #[cfg(feature = "simd")]
                Instr::V128Load64Splat { result, offset_lo } => {
                    self.execute_v128_load64_splat(store.inner(), result, offset_lo)?
                }
                #[cfg(feature = "simd")]
                Instr::V128Load64SplatAt { result, address } => {
                    self.execute_v128_load64_splat_at(store.inner(), result, address)?
                }
                #[cfg(feature = "simd")]
                Instr::V128Load64SplatOffset16 {
                    result,
                    ptr,
                    offset,
                } => self.execute_v128_load64_splat_offset16(result, ptr, offset)?,
                #[cfg(feature = "simd")]
                Instr::V128Load8x8S { result, offset_lo } => {
                    self.execute_v128_load8x8_s(store.inner(), result, offset_lo)?
                }
                #[cfg(feature = "simd")]
                Instr::V128Load8x8SAt { result, address } => {
                    self.execute_v128_load8x8_s_at(store.inner(), result, address)?
                }
                #[cfg(feature = "simd")]
                Instr::V128Load8x8SOffset16 {
                    result,
                    ptr,
                    offset,
                } => self.execute_v128_load8x8_s_offset16(result, ptr, offset)?,
                #[cfg(feature = "simd")]
                Instr::V128Load8x8U { result, offset_lo } => {
                    self.execute_v128_load8x8_u(store.inner(), result, offset_lo)?
                }
                #[cfg(feature = "simd")]
                Instr::V128Load8x8UAt { result, address } => {
                    self.execute_v128_load8x8_u_at(store.inner(), result, address)?
                }
                #[cfg(feature = "simd")]
                Instr::V128Load8x8UOffset16 {
                    result,
                    ptr,
                    offset,
                } => self.execute_v128_load8x8_u_offset16(result, ptr, offset)?,
                #[cfg(feature = "simd")]
                Instr::V128Load16x4S { result, offset_lo } => {
                    self.execute_v128_load16x4_s(store.inner(), result, offset_lo)?
                }
                #[cfg(feature = "simd")]
                Instr::V128Load16x4SAt { result, address } => {
                    self.execute_v128_load16x4_s_at(store.inner(), result, address)?
                }
                #[cfg(feature = "simd")]
                Instr::V128Load16x4SOffset16 {
                    result,
                    ptr,
                    offset,
                } => self.execute_v128_load16x4_s_offset16(result, ptr, offset)?,
                #[cfg(feature = "simd")]
                Instr::V128Load16x4U { result, offset_lo } => {
                    self.execute_v128_load16x4_u(store.inner(), result, offset_lo)?
                }
                #[cfg(feature = "simd")]
                Instr::V128Load16x4UAt { result, address } => {
                    self.execute_v128_load16x4_u_at(store.inner(), result, address)?
                }
                #[cfg(feature = "simd")]
                Instr::V128Load16x4UOffset16 {
                    result,
                    ptr,
                    offset,
                } => self.execute_v128_load16x4_u_offset16(result, ptr, offset)?,
                #[cfg(feature = "simd")]
                Instr::V128Load32x2S { result, offset_lo } => {
                    self.execute_v128_load32x2_s(store.inner(), result, offset_lo)?
                }
                #[cfg(feature = "simd")]
                Instr::V128Load32x2SAt { result, address } => {
                    self.execute_v128_load32x2_s_at(store.inner(), result, address)?
                }
                #[cfg(feature = "simd")]
                Instr::V128Load32x2SOffset16 {
                    result,
                    ptr,
                    offset,
                } => self.execute_v128_load32x2_s_offset16(result, ptr, offset)?,
                #[cfg(feature = "simd")]
                Instr::V128Load32x2U { result, offset_lo } => {
                    self.execute_v128_load32x2_u(store.inner(), result, offset_lo)?
                }
                #[cfg(feature = "simd")]
                Instr::V128Load32x2UAt { result, address } => {
                    self.execute_v128_load32x2_u_at(store.inner(), result, address)?
                }
                #[cfg(feature = "simd")]
                Instr::V128Load32x2UOffset16 {
                    result,
                    ptr,
                    offset,
                } => self.execute_v128_load32x2_u_offset16(result, ptr, offset)?,
                #[cfg(feature = "simd")]
                Instr::V128Load8Lane { result, offset_lo } => {
                    self.execute_v128_load8_lane(store.inner(), result, offset_lo)?
                }
                #[cfg(feature = "simd")]
                Instr::V128Load8LaneAt { result, address } => {
                    self.execute_v128_load8_lane_at(store.inner(), result, address)?
                }
                #[cfg(feature = "simd")]
                Instr::V128Load16Lane { result, offset_lo } => {
                    self.execute_v128_load16_lane(store.inner(), result, offset_lo)?
                }
                #[cfg(feature = "simd")]
                Instr::V128Load16LaneAt { result, address } => {
                    self.execute_v128_load16_lane_at(store.inner(), result, address)?
                }
                #[cfg(feature = "simd")]
                Instr::V128Load32Lane { result, offset_lo } => {
                    self.execute_v128_load32_lane(store.inner(), result, offset_lo)?
                }
                #[cfg(feature = "simd")]
                Instr::V128Load32LaneAt { result, address } => {
                    self.execute_v128_load32_lane_at(store.inner(), result, address)?
                }
                #[cfg(feature = "simd")]
                Instr::V128Load64Lane { result, offset_lo } => {
                    self.execute_v128_load64_lane(store.inner(), result, offset_lo)?
                }
                #[cfg(feature = "simd")]
                Instr::V128Load64LaneAt { result, address } => {
                    self.execute_v128_load64_lane_at(store.inner(), result, address)?
                }
                #[cfg(feature = "simd")]
                Instr::I16x8RelaxedDotI8x16I7x16S { result, lhs, rhs } => {
                    self.execute_i16x8_relaxed_dot_i8x16_i7x16_s(result, lhs, rhs)
                }
                #[cfg(feature = "simd")]
                Instr::I32x4RelaxedDotI8x16I7x16AddS { result, lhs, rhs } => {
                    self.execute_i32x4_relaxed_dot_i8x16_i7x16_add_s(result, lhs, rhs)
                }
                #[cfg(feature = "simd")]
                Instr::F32x4RelaxedMadd { result, a, b } => {
                    self.execute_f32x4_relaxed_madd(result, a, b)
                }
                #[cfg(feature = "simd")]
                Instr::F32x4RelaxedNmadd { result, a, b } => {
                    self.execute_f32x4_relaxed_nmadd(result, a, b)
                }
                #[cfg(feature = "simd")]
                Instr::F64x2RelaxedMadd { result, a, b } => {
                    self.execute_f64x2_relaxed_madd(result, a, b)
                }
                #[cfg(feature = "simd")]
                Instr::F64x2RelaxedNmadd { result, a, b } => {
                    self.execute_f64x2_relaxed_nmadd(result, a, b)
                }
                unsupported => panic!("encountered unsupported Wasmi instruction: {unsupported:?}"),
            }
        }
    }
}

macro_rules! get_entity {
    (
        $(
            fn $name:ident(&self, index: $index_ty:ty) -> $id_ty:ty;
        )*
    ) => {
        $(
            #[doc = ::core::concat!(
                "Returns the [`",
                ::core::stringify!($id_ty),
                "`] at `index` for the currently used [`Instance`].\n\n",
                "# Panics\n\n",
                "- If there is no [`",
                ::core::stringify!($id_ty),
                "`] at `index` for the currently used [`Instance`] in `store`."
            )]
            #[inline]
            fn $name(&self, index: $index_ty) -> $id_ty {
                unsafe { self.cache.$name(index) }
                    .unwrap_or_else(|| {
                        const ENTITY_NAME: &'static str = ::core::stringify!($id_ty);
                        // Safety: within the Wasmi executor it is assumed that store entity
                        //         indices within the Wasmi bytecode are always valid for the
                        //         store. This is an invariant of the Wasmi translation.
                        unsafe {
                            unreachable_unchecked!(
                                "missing {ENTITY_NAME} at index {index:?} for the currently used instance",
                            )
                        }
                    })
            }
        )*
    }
}

impl Executor<'_> {
    get_entity! {
        fn get_func(&self, index: index::Func) -> Func;
        fn get_func_type_dedup(&self, index: index::FuncType) -> DedupFuncType;
        fn get_memory(&self, index: index::Memory) -> Memory;
        fn get_table(&self, index: index::Table) -> Table;
        fn get_global(&self, index: index::Global) -> Global;
        fn get_data_segment(&self, index: index::Data) -> DataSegment;
        fn get_element_segment(&self, index: index::Elem) -> ElementSegment;
    }

    /// Returns the [`Reg`] value.
    fn get_register(&self, register: Reg) -> UntypedVal {
        // Safety: - It is the responsibility of the `Executor`
        //           implementation to keep the `sp` pointer valid
        //           whenever this method is accessed.
        //         - This is done by updating the `sp` pointer whenever
        //           the heap underlying the value stack is changed.
        unsafe { self.sp.get(register) }
    }

    /// Returns the [`Reg`] value.
    fn get_register_as<T>(&self, register: Reg) -> T
    where
        UntypedVal: ReadAs<T>,
    {
        // Safety: - It is the responsibility of the `Executor`
        //           implementation to keep the `sp` pointer valid
        //           whenever this method is accessed.
        //         - This is done by updating the `sp` pointer whenever
        //           the heap underlying the value stack is changed.
        unsafe { self.sp.read_as(register) }
    }

    /// Sets the [`Reg`] value to `value`.
    fn set_register(&mut self, register: Reg, value: impl Into<UntypedVal>) {
        // Safety: - It is the responsibility of the `Executor`
        //           implementation to keep the `sp` pointer valid
        //           whenever this method is accessed.
        //         - This is done by updating the `sp` pointer whenever
        //           the heap underlying the value stack is changed.
        unsafe { self.sp.set(register, value.into()) };
    }

    /// Sets the [`Reg`] value to `value`.
    fn set_register_as<T>(&mut self, register: Reg, value: T)
    where
        UntypedVal: WriteAs<T>,
    {
        // Safety: - It is the responsibility of the `Executor`
        //           implementation to keep the `sp` pointer valid
        //           whenever this method is accessed.
        //         - This is done by updating the `sp` pointer whenever
        //           the heap underlying the value stack is changed.
        unsafe { self.sp.write_as(register, value) };
    }

    /// Shifts the instruction pointer to the next instruction.
    #[inline(always)]
    fn next_instr(&mut self) {
        self.next_instr_at(1)
    }

    /// Shifts the instruction pointer to the next instruction.
    ///
    /// Has a parameter `skip` to denote how many instruction words
    /// to skip to reach the next actual instruction.
    ///
    /// # Note
    ///
    /// This is used by Wasmi instructions that have a fixed
    /// encoding size of two instruction words such as [`Instruction::Branch`].
    #[inline(always)]
    fn next_instr_at(&mut self, skip: usize) {
        self.ip.add(skip)
    }

    /// Shifts the instruction pointer to the next instruction and returns `Ok(())`.
    ///
    /// # Note
    ///
    /// This is a convenience function for fallible instructions.
    #[inline(always)]
    fn try_next_instr(&mut self) -> Result<(), Error> {
        self.try_next_instr_at(1)
    }

    /// Shifts the instruction pointer to the next instruction and returns `Ok(())`.
    ///
    /// Has a parameter `skip` to denote how many instruction words
    /// to skip to reach the next actual instruction.
    ///
    /// # Note
    ///
    /// This is a convenience function for fallible instructions.
    #[inline(always)]
    fn try_next_instr_at(&mut self, skip: usize) -> Result<(), Error> {
        self.next_instr_at(skip);
        Ok(())
    }

    /// Returns the [`FrameRegisters`] of the [`CallFrame`].
    fn frame_stack_ptr_impl(value_stack: &mut ValueStack, frame: &CallFrame) -> FrameRegisters {
        // Safety: We are using the frame's own base offset as input because it is
        //         guaranteed by the Wasm validation and translation phase to be
        //         valid for all register indices used by the associated function body.
        unsafe { value_stack.stack_ptr_at(frame.base_offset()) }
    }

    /// Initializes the [`Executor`] state for the [`CallFrame`].
    ///
    /// # Note
    ///
    /// The initialization of the [`Executor`] allows for efficient execution.
    fn init_call_frame(&mut self, frame: &CallFrame) {
        Self::init_call_frame_impl(&mut self.stack.values, &mut self.sp, &mut self.ip, frame)
    }

    /// Initializes the [`Executor`] state for the [`CallFrame`].
    ///
    /// # Note
    ///
    /// The initialization of the [`Executor`] allows for efficient execution.
    fn init_call_frame_impl(
        value_stack: &mut ValueStack,
        sp: &mut FrameRegisters,
        ip: &mut InstructionPtr,
        frame: &CallFrame,
    ) {
        *sp = Self::frame_stack_ptr_impl(value_stack, frame);
        *ip = frame.instr_ptr();
    }

    /// Executes a generic unary [`Instruction`].
    #[inline(always)]
    fn execute_unary_t<P, R>(&mut self, result: Reg, input: Reg, op: fn(P) -> R)
    where
        UntypedVal: ReadAs<P> + WriteAs<R>,
    {
        let value = self.get_register_as::<P>(input);
        self.set_register_as::<R>(result, op(value));
        self.next_instr();
    }

    /// Executes a fallible generic unary [`Instruction`].
    #[inline(always)]
    fn try_execute_unary_t<P, R>(
        &mut self,
        result: Reg,
        input: Reg,
        op: fn(P) -> Result<R, TrapCode>,
    ) -> Result<(), Error>
    where
        UntypedVal: ReadAs<P> + WriteAs<R>,
    {
        let value = self.get_register_as::<P>(input);
        self.set_register_as::<R>(result, op(value)?);
        self.try_next_instr()
    }

    /// Executes a generic binary [`Instruction`].
    #[inline(always)]
    fn execute_binary_t<Lhs, Rhs, Result>(
        &mut self,
        result: Reg,
        lhs: Reg,
        rhs: Reg,
        op: fn(Lhs, Rhs) -> Result,
    ) where
        UntypedVal: ReadAs<Lhs> + ReadAs<Rhs> + WriteAs<Result>,
    {
        let lhs = self.get_register_as::<Lhs>(lhs);
        let rhs = self.get_register_as::<Rhs>(rhs);
        self.set_register_as::<Result>(result, op(lhs, rhs));
        self.next_instr();
    }

    /// Executes a generic binary [`Instruction`].
    #[inline(always)]
    fn execute_binary_imm16_rhs_t<Lhs, Rhs, T>(
        &mut self,
        result: Reg,
        lhs: Reg,
        rhs: Const16<Rhs>,
        op: fn(Lhs, Rhs) -> T,
    ) where
        Rhs: From<Const16<Rhs>>,
        UntypedVal: ReadAs<Lhs> + ReadAs<Rhs> + WriteAs<T>,
    {
        let lhs = self.get_register_as::<Lhs>(lhs);
        let rhs = Rhs::from(rhs);
        self.set_register_as(result, op(lhs, rhs));
        self.next_instr();
    }

    /// Executes a generic binary [`Instruction`] with reversed operands.
    #[inline(always)]
    fn execute_binary_imm16_lhs_t<Lhs, Rhs, T>(
        &mut self,
        result: Reg,
        lhs: Const16<Lhs>,
        rhs: Reg,
        op: fn(Lhs, Rhs) -> T,
    ) where
        Lhs: From<Const16<Lhs>>,
        UntypedVal: ReadAs<Rhs> + WriteAs<T>,
    {
        let lhs = Lhs::from(lhs);
        let rhs = self.get_register_as::<Rhs>(rhs);
        self.set_register_as(result, op(lhs, rhs));
        self.next_instr();
    }

    /// Executes a generic shift or rotate [`Instruction`].
    #[inline(always)]
    fn execute_shift_by<Lhs, Rhs, T>(
        &mut self,
        result: Reg,
        lhs: Reg,
        rhs: ShiftAmount<Rhs>,
        op: fn(Lhs, Rhs) -> T,
    ) where
        Rhs: From<ShiftAmount<Rhs>>,
        UntypedVal: ReadAs<Lhs> + ReadAs<Rhs> + WriteAs<T>,
    {
        let lhs = self.get_register_as::<Lhs>(lhs);
        let rhs = Rhs::from(rhs);
        self.set_register_as(result, op(lhs, rhs));
        self.next_instr();
    }

    /// Executes a fallible generic binary [`Instruction`].
    #[inline(always)]
    fn try_execute_binary<Lhs, Rhs, T>(
        &mut self,
        result: Reg,
        lhs: Reg,
        rhs: Reg,
        op: fn(Lhs, Rhs) -> Result<T, TrapCode>,
    ) -> Result<(), Error>
    where
        UntypedVal: ReadAs<Lhs> + ReadAs<Rhs> + WriteAs<T>,
    {
        let lhs = self.get_register_as::<Lhs>(lhs);
        let rhs = self.get_register_as::<Rhs>(rhs);
        self.set_register_as(result, op(lhs, rhs)?);
        self.try_next_instr()
    }

    /// Executes a fallible generic binary [`Instruction`].
    #[inline(always)]
    fn try_execute_divrem_imm16_rhs<Lhs, Rhs, T>(
        &mut self,
        result: Reg,
        lhs: Reg,
        rhs: Const16<Rhs>,
        op: fn(Lhs, Rhs) -> Result<T, Error>,
    ) -> Result<(), Error>
    where
        Rhs: From<Const16<Rhs>>,
        UntypedVal: ReadAs<Lhs> + WriteAs<T>,
    {
        let lhs = self.get_register_as::<Lhs>(lhs);
        let rhs = Rhs::from(rhs);
        self.set_register_as(result, op(lhs, rhs)?);
        self.try_next_instr()
    }

    /// Executes a fallible generic binary [`Instruction`].
    #[inline(always)]
    fn execute_divrem_imm16_rhs<Lhs, NonZeroT, T>(
        &mut self,
        result: Reg,
        lhs: Reg,
        rhs: Const16<NonZeroT>,
        op: fn(Lhs, NonZeroT) -> T,
    ) where
        NonZeroT: From<Const16<NonZeroT>>,
        UntypedVal: ReadAs<Lhs> + WriteAs<T>,
    {
        let lhs = self.get_register_as::<Lhs>(lhs);
        let rhs = <NonZeroT>::from(rhs);
        self.set_register_as(result, op(lhs, rhs));
        self.next_instr()
    }

    /// Executes a fallible generic binary [`Instruction`] with reversed operands.
    #[inline(always)]
    fn try_execute_binary_imm16_lhs<Lhs, Rhs, T>(
        &mut self,
        result: Reg,
        lhs: Const16<Lhs>,
        rhs: Reg,
        op: fn(Lhs, Rhs) -> Result<T, TrapCode>,
    ) -> Result<(), Error>
    where
        Lhs: From<Const16<Lhs>>,
        UntypedVal: ReadAs<Rhs> + WriteAs<T>,
    {
        let lhs = Lhs::from(lhs);
        let rhs = self.get_register_as::<Rhs>(rhs);
        self.set_register_as(result, op(lhs, rhs)?);
        self.try_next_instr()
    }

    /// Skips all [`Instruction`]s belonging to an [`Instruction::RegisterList`] encoding.
    #[inline(always)]
    fn skip_register_list(ip: InstructionPtr) -> InstructionPtr {
        let mut ip = ip;
        while let Instruction::RegisterList { .. } = *ip.get() {
            ip.add(1);
        }
        // We skip an additional `Instruction` because we know that `Instruction::RegisterList` is always followed by one of:
        // - `Instruction::Register`
        // - `Instruction::Register2`
        // - `Instruction::Register3`.
        ip.add(1);
        ip
    }

    /// Returns the optional `memory` parameter for a `load_at` [`Instruction`].
    ///
    /// # Note
    ///
    /// - Returns the default [`index::Memory`] if the parameter is missing.
    /// - Bumps `self.ip` if a [`Instruction::MemoryIndex`] parameter was found.
    #[inline(always)]
    fn fetch_optional_memory(&mut self, delta: usize) -> index::Memory {
        let mut addr: InstructionPtr = self.ip;
        addr.add(delta);
        match *addr.get() {
            Instruction::MemoryIndex { index } => {
                hint::cold();
                self.ip.add(1);
                index
            }
            _ => index::Memory::from(0),
        }
    }

    /// Fetches the [`Reg`] and [`Offset64Hi`] parameters for a load or store [`Instruction`].
    unsafe fn fetch_reg_and_offset_hi(&self) -> (Reg, Offset64Hi) {
        let mut addr: InstructionPtr = self.ip;
        addr.add(1);
        match addr.get().filter_register_and_offset_hi() {
            Ok(value) => value,
            Err(instr) => unsafe {
                unreachable_unchecked!(
                    "expected an `Instruction::RegisterAndImm32` but found: {instr:?}"
                )
            },
        }
    }
}

impl Executor<'_> {
    /// Used for all [`Instruction`] words that are not meant for execution.
    ///
    /// # Note
    ///
    /// This includes [`Instruction`] variants such as [`Instruction::TableIndex`]
    /// that primarily carry parameters for actually executable [`Instruction`].
    fn invalid_instruction_word(&mut self) -> Result<(), Error> {
        // Safety: Wasmi translation guarantees that branches are never taken to instruction parameters directly.
        unsafe {
            unreachable_unchecked!(
                "expected instruction but found instruction parameter: {:?}",
                *self.ip.get()
            )
        }
    }

    /// Executes a Wasm `unreachable` instruction.
    fn execute_trap(&mut self, trap_code: TrapCode) -> Result<(), Error> {
        Err(Error::from(trap_code))
    }

    /// Executes an [`Instruction::ConsumeFuel`].
    fn execute_consume_fuel(
        &mut self,
        store: &mut StoreInner,
        block_fuel: BlockFuel,
    ) -> Result<(), Error> {
        // We do not have to check if fuel metering is enabled since
        // [`Instruction::ConsumeFuel`] are only generated if fuel metering
        // is enabled to begin with.
        store
            .fuel_mut()
            .consume_fuel_unchecked(block_fuel.to_u64())?;
        self.try_next_instr()
    }

    /// Executes an [`Instruction::RefFunc`].
    fn execute_ref_func(&mut self, result: Reg, func_index: index::Func) {
        let func = self.get_func(func_index);
        let funcref = FuncRef::new(func);
        self.set_register(result, funcref);
        self.next_instr();
    }
}

/// Extension method for [`UntypedVal`] required by the [`Executor`].
trait UntypedValueExt {
    /// Executes a fused `i32.and` + `i32.eqz` instruction.
    fn i32_and_eqz(x: Self, y: Self) -> bool;

    /// Executes a fused `i32.or` + `i32.eqz` instruction.
    fn i32_or_eqz(x: Self, y: Self) -> bool;

    /// Executes a fused `i32.xor` + `i32.eqz` instruction.
    fn i32_xor_eqz(x: Self, y: Self) -> bool;
}

impl UntypedValueExt for i32 {
    fn i32_and_eqz(x: Self, y: Self) -> bool {
        wasm::i32_and(x, y) == 0
    }

    fn i32_or_eqz(x: Self, y: Self) -> bool {
        wasm::i32_or(x, y) == 0
    }

    fn i32_xor_eqz(x: Self, y: Self) -> bool {
        wasm::i32_xor(x, y) == 0
    }
}<|MERGE_RESOLUTION|>--- conflicted
+++ resolved
@@ -1986,17 +1986,7 @@
                     value,
                     offset,
                     lane,
-<<<<<<< HEAD
-                } => self.execute_v128_store8_lane_offset8(
-                    store.inner_mut(),
-                    ptr,
-                    value,
-                    offset,
-                    lane,
-                )?,
-=======
                 } => self.execute_v128_store8_lane_offset8(ptr, value, offset, lane)?,
->>>>>>> 1eba360f
                 #[cfg(feature = "simd")]
                 Instr::V128Store8LaneAt { value, address } => {
                     self.execute_v128_store8_lane_at(store.inner_mut(), value, address)?
@@ -2011,17 +2001,7 @@
                     value,
                     offset,
                     lane,
-<<<<<<< HEAD
-                } => self.execute_v128_store16_lane_offset8(
-                    store.inner_mut(),
-                    ptr,
-                    value,
-                    offset,
-                    lane,
-                )?,
-=======
                 } => self.execute_v128_store16_lane_offset8(ptr, value, offset, lane)?,
->>>>>>> 1eba360f
                 #[cfg(feature = "simd")]
                 Instr::V128Store16LaneAt { value, address } => {
                     self.execute_v128_store16_lane_at(store.inner_mut(), value, address)?
@@ -2036,17 +2016,7 @@
                     value,
                     offset,
                     lane,
-<<<<<<< HEAD
-                } => self.execute_v128_store32_lane_offset8(
-                    store.inner_mut(),
-                    ptr,
-                    value,
-                    offset,
-                    lane,
-                )?,
-=======
                 } => self.execute_v128_store32_lane_offset8(ptr, value, offset, lane)?,
->>>>>>> 1eba360f
                 #[cfg(feature = "simd")]
                 Instr::V128Store32LaneAt { value, address } => {
                     self.execute_v128_store32_lane_at(store.inner_mut(), value, address)?
@@ -2061,17 +2031,7 @@
                     value,
                     offset,
                     lane,
-<<<<<<< HEAD
-                } => self.execute_v128_store64_lane_offset8(
-                    store.inner_mut(),
-                    ptr,
-                    value,
-                    offset,
-                    lane,
-                )?,
-=======
                 } => self.execute_v128_store64_lane_offset8(ptr, value, offset, lane)?,
->>>>>>> 1eba360f
                 #[cfg(feature = "simd")]
                 Instr::V128Store64LaneAt { value, address } => {
                     self.execute_v128_store64_lane_at(store.inner_mut(), value, address)?
