--- conflicted
+++ resolved
@@ -207,14 +207,14 @@
                     .res
                     .code_map
                     .get(Some(store.inner.fuel_mut()), compiled_func)?;
-<<<<<<< HEAD
-                let (base_ptr, frame_ptr) = self.stack.values.alloc_call_frame(compiled_func)?;
-                // Safety: We use the `base_ptr` that we just received upon allocating the new
-                //         call frame which is guaranteed to be valid for this particular operation
-                //         until deallocating the call frame again.
-                //         Also we are providing call parameters which have been checked already to
-                //         be exactly the length of the expected function arguments.
-                unsafe { self.stack.values.fill_at(base_ptr, params.call_params()) };
+                let (mut uninit_params, base_ptr, frame_ptr) = self
+                    .stack
+                    .values
+                    .alloc_call_frame(compiled_func, do_nothing)?;
+                for value in params.call_params() {
+                    unsafe { uninit_params.init_next(value) };
+                }
+                uninit_params.init_zeroes();
                 self.stack.calls.push(
                     CallFrame::new(
                         InstructionPtr::new(compiled_func.instrs().as_ptr()),
@@ -224,23 +224,6 @@
                     ),
                     Some(instance),
                 )?;
-=======
-                let (mut uninit_params, base_ptr, frame_ptr) = self
-                    .stack
-                    .values
-                    .alloc_call_frame(compiled_func, do_nothing)?;
-                for value in params.call_params() {
-                    unsafe { uninit_params.init_next(value) };
-                }
-                uninit_params.init_zeroes();
-                self.stack.calls.push(CallFrame::new(
-                    InstructionPtr::new(compiled_func.instrs().as_ptr()),
-                    frame_ptr,
-                    base_ptr,
-                    RegisterSpan::new(Register::from_i16(0)),
-                    instance,
-                ))?;
->>>>>>> b863b3f3
                 self.execute_func(store)?;
             }
             FuncEntity::Host(host_func) => {
