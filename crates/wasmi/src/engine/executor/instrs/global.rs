use super::Executor;
<<<<<<< HEAD
use crate::engine::bytecode::{Const16, Const32, GlobalIdx, Register};
use wasmi_core::UntypedValue;
=======
use crate::{
    core::{hint, UntypedVal},
    engine::bytecode::{Const16, GlobalIdx, Register},
    store::StoreInner,
};
>>>>>>> 6820fcc9

#[cfg(doc)]
use crate::engine::bytecode::Instruction;

impl<'engine> Executor<'engine> {
    /// Executes an [`Instruction::GlobalGet`].
    #[inline(always)]
    pub fn execute_global_get(&mut self, store: &StoreInner, result: Register, global: GlobalIdx) {
        let value = match u32::from(global) {
            0 => unsafe { self.cache.global.get() },
            _ => {
                hint::cold();
                let global = self.get_global(global);
                store.resolve_global(&global).get_untyped()
            }
        };
        self.set_register(result, value);
        self.next_instr()
    }

    /// Executes an [`Instruction::GlobalSet`].
    #[inline(always)]
    pub fn execute_global_set(
        &mut self,
        store: &mut StoreInner,
        global: GlobalIdx,
        input: Register,
    ) {
        let input = self.get_register(input);
        self.execute_global_set_impl(store, global, input)
    }

    /// Executes an [`Instruction::GlobalSetI32Imm16`].
    #[inline(always)]
    pub fn execute_global_set_i32imm16(
        &mut self,
        store: &mut StoreInner,
        global: GlobalIdx,
        input: Const16<i32>,
    ) {
        let input = i32::from(input).into();
        self.execute_global_set_impl(store, global, input)
    }

    /// Executes an [`Instruction::GlobalSetI64Imm16`].
    #[inline(always)]
    pub fn execute_global_set_i64imm16(
        &mut self,
        store: &mut StoreInner,
        global: GlobalIdx,
        input: Const16<i64>,
    ) {
        let input = i64::from(input).into();
        self.execute_global_set_impl(store, global, input)
    }

    /// Executes a generic `global.set` instruction.
    #[inline(always)]
    fn execute_global_set_impl(
        &mut self,
        store: &mut StoreInner,
        global: GlobalIdx,
        new_value: UntypedVal,
    ) {
        match u32::from(global) {
            0 => unsafe { self.cache.global.set(new_value) },
            _ => {
                hint::cold();
                let global = self.get_global(global);
                store.resolve_global_mut(&global).set_untyped(new_value)
            }
        };
        self.next_instr()
    }

    /// Executes an [`Instruction::I32AddImmIntoGlobal0`].
    #[inline(always)]
    pub fn execute_i32_add_imm_into_global_0(&mut self, lhs: Register, rhs: Const32<i32>) {
        let lhs: i32 = self.get_register_as(lhs);
        let rhs: i32 = i32::from(rhs);
        let result = lhs.wrapping_add(rhs);
        self.cache
            .set_global(self.ctx, GlobalIdx::from(0), result.into());
        self.next_instr()
    }

    /// Executes an [`Instruction::I32AddImmFromGlobal0`].
    #[inline(always)]
    pub fn execute_i32_add_imm_from_global_0(&mut self, result: Register, rhs: Const32<i32>) {
        let lhs: i32 = self.cache.get_global(self.ctx, GlobalIdx::from(0)).into();
        let rhs: i32 = rhs.into();
        self.set_register(result, lhs.wrapping_add(rhs));
        self.next_instr()
    }

    /// Executes an [`Instruction::I32AddImmInoutGlobal0`].
    #[inline(always)]
    pub fn execute_i32_add_imm_inout_global_0(&mut self, result: Register, rhs: Const32<i32>) {
        let lhs: i32 = self.cache.get_global(self.ctx, GlobalIdx::from(0)).into();
        let rhs: i32 = rhs.into();
        let sum = lhs.wrapping_add(rhs);
        self.cache
            .set_global(self.ctx, GlobalIdx::from(0), sum.into());
        self.set_register(result, sum);
        self.next_instr()
    }
}<|MERGE_RESOLUTION|>--- conflicted
+++ resolved
@@ -1,14 +1,9 @@
 use super::Executor;
-<<<<<<< HEAD
-use crate::engine::bytecode::{Const16, Const32, GlobalIdx, Register};
-use wasmi_core::UntypedValue;
-=======
 use crate::{
     core::{hint, UntypedVal},
     engine::bytecode::{Const16, GlobalIdx, Register},
     store::StoreInner,
 };
->>>>>>> 6820fcc9
 
 #[cfg(doc)]
 use crate::engine::bytecode::Instruction;
