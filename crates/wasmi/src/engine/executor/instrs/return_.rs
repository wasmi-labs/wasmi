use super::Executor;
use crate::{
    core::UntypedVal,
    engine::{
        bytecode::{AnyConst32, Const32, Instruction, Register, RegisterSpan, RegisterSpanIter},
        executor::stack::FrameRegisters,
    },
    store::StoreInner,
};
use core::slice;

/// The outcome of a Wasm return statement.
#[derive(Debug, Copy, Clone)]
pub enum ReturnOutcome {
    /// The call returns to a nested Wasm caller.
    Wasm,
    /// The call returns back to the host.
    Host,
}

impl<'engine> Executor<'engine> {
    /// Returns the execution to the caller.
    ///
    /// Any return values are expected to already have been transferred
    /// from the returning callee to the caller.
    #[inline(always)]
<<<<<<< HEAD
    fn return_impl(&mut self) -> ReturnOutcome {
        let (returned, popped_instance) = self
=======
    fn return_impl(&mut self, store: &mut StoreInner) -> ReturnOutcome {
        let returned = self
>>>>>>> 6b372c60
            .call_stack
            .pop()
            .expect("the executing call frame is always on the stack");
        self.value_stack.truncate(returned.frame_offset());
        let new_instance = popped_instance.and_then(|_| self.call_stack.instance());
        if let Some(new_instance) = new_instance {
            self.cache.update_instance(new_instance);
        }
        match self.call_stack.peek() {
            Some(caller) => {
                Self::init_call_frame_impl(self.value_stack, &mut self.sp, &mut self.ip, caller);
<<<<<<< HEAD
=======
                let instance = caller.instance();
                self.cache.update_instance(instance);
                self.memory = Self::load_default_memory(store, instance);
>>>>>>> 6b372c60
                ReturnOutcome::Wasm
            }
            None => ReturnOutcome::Host,
        }
    }

    /// Execute an [`Instruction::Return`].
    #[inline(always)]
    pub fn execute_return(&mut self, store: &mut StoreInner) -> ReturnOutcome {
        self.return_impl(store)
    }

    /// Returns the [`FrameRegisters`] of the caller and the [`RegisterSpan`] of the results.
    ///
    /// The returned [`FrameRegisters`] is valid for all [`Register`] in the returned [`RegisterSpan`].
    #[inline(always)]
    fn return_caller_results(&mut self) -> (FrameRegisters, RegisterSpan) {
        let (callee, caller) = self
            .call_stack
            .peek_2()
            .expect("the callee must exist on the call stack");
        match caller {
            Some(caller) => {
                // Case: we need to return the `value` back to the caller frame.
                //
                // In this case we transfer the single return `value` to the `results`
                // register span of the caller's call frame.
                //
                // Safety: The caller call frame is still live on the value stack
                //         and therefore it is safe to acquire its value stack pointer.
                let caller_sp = unsafe { self.value_stack.stack_ptr_at(caller.base_offset()) };
                let results = callee.results();
                (caller_sp, results)
            }
            None => {
                // Case: the root call frame is returning.
                //
                // In this case we transfer the single return `value` to the root
                // register span of the entire value stack which is simply its zero index.
                let dst_sp = self.value_stack.root_stack_ptr();
                let results = RegisterSpan::new(Register::from_i16(0));
                (dst_sp, results)
            }
        }
    }

    /// Execute a generic return [`Instruction`] returning a single value.
    #[inline(always)]
    fn execute_return_value<T>(
        &mut self,
        store: &mut StoreInner,
        value: T,
        f: fn(&Self, T) -> UntypedVal,
    ) -> ReturnOutcome {
        let (mut caller_sp, results) = self.return_caller_results();
        let value = f(self, value);
        // Safety: The `callee.results()` always refer to a span of valid
        //         registers of the `caller` that does not overlap with the
        //         registers of the callee since they reside in different
        //         call frames. Therefore this access is safe.
        unsafe { caller_sp.set(results.head(), value) }
        self.return_impl(store)
    }

    /// Execute an [`Instruction::ReturnReg`] returning a single [`Register`] value.
    #[inline(always)]
    pub fn execute_return_reg(&mut self, store: &mut StoreInner, value: Register) -> ReturnOutcome {
        self.execute_return_value(store, value, Self::get_register)
    }

    /// Execute an [`Instruction::ReturnReg2`] returning two [`Register`] values.
    #[inline(always)]
    pub fn execute_return_reg2(
        &mut self,
        store: &mut StoreInner,
        values: [Register; 2],
    ) -> ReturnOutcome {
        self.execute_return_reg_n_impl::<2>(store, values)
    }

    /// Execute an [`Instruction::ReturnReg3`] returning three [`Register`] values.
    #[inline(always)]
    pub fn execute_return_reg3(
        &mut self,
        store: &mut StoreInner,
        values: [Register; 3],
    ) -> ReturnOutcome {
        self.execute_return_reg_n_impl::<3>(store, values)
    }

    /// Executes an [`Instruction::ReturnReg2`] or [`Instruction::ReturnReg3`] generically.
    #[inline(always)]
    fn execute_return_reg_n_impl<const N: usize>(
        &mut self,
        store: &mut StoreInner,
        values: [Register; N],
    ) -> ReturnOutcome {
        let (mut caller_sp, results) = self.return_caller_results();
        debug_assert!(u16::try_from(N).is_ok());
        for (result, value) in results.iter_u16(N as u16).zip(values) {
            let value = self.get_register(value);
            // Safety: The `callee.results()` always refer to a span of valid
            //         registers of the `caller` that does not overlap with the
            //         registers of the callee since they reside in different
            //         call frames. Therefore this access is safe.
            unsafe { caller_sp.set(result, value) }
        }
        self.return_impl(store)
    }

    /// Execute an [`Instruction::ReturnImm32`] returning a single 32-bit value.
    #[inline(always)]
    pub fn execute_return_imm32(
        &mut self,
        store: &mut StoreInner,
        value: AnyConst32,
    ) -> ReturnOutcome {
        self.execute_return_value(store, value, |_, value| u32::from(value).into())
    }

    /// Execute an [`Instruction::ReturnI64Imm32`] returning a single 32-bit encoded `i64` value.
    #[inline(always)]
    pub fn execute_return_i64imm32(
        &mut self,
        store: &mut StoreInner,
        value: Const32<i64>,
    ) -> ReturnOutcome {
        self.execute_return_value(store, value, |_, value| i64::from(value).into())
    }

    /// Execute an [`Instruction::ReturnF64Imm32`] returning a single 32-bit encoded `f64` value.
    #[inline(always)]
    pub fn execute_return_f64imm32(
        &mut self,
        store: &mut StoreInner,
        value: Const32<f64>,
    ) -> ReturnOutcome {
        self.execute_return_value(store, value, |_, value| f64::from(value).into())
    }

    /// Execute an [`Instruction::ReturnSpan`] returning many values.
    #[inline(always)]
    pub fn execute_return_span(
        &mut self,
        store: &mut StoreInner,
        values: RegisterSpanIter,
    ) -> ReturnOutcome {
        let (mut caller_sp, results) = self.return_caller_results();
        let results = results.iter(values.len());
        for (result, value) in results.zip(values) {
            // Safety: The `callee.results()` always refer to a span of valid
            //         registers of the `caller` that does not overlap with the
            //         registers of the callee since they reside in different
            //         call frames. Therefore this access is safe.
            let value = self.get_register(value);
            unsafe { caller_sp.set(result, value) }
        }
        self.return_impl(store)
    }

    /// Execute an [`Instruction::ReturnMany`] returning many values.
    #[inline(always)]
    pub fn execute_return_many(
        &mut self,
        store: &mut StoreInner,
        values: [Register; 3],
    ) -> ReturnOutcome {
        self.execute_return_many_impl(store, &values)
    }

    /// Executes [`Instruction::ReturnMany`] or parts of [`Instruction::ReturnNezMany`] generically.
    fn execute_return_many_impl(
        &mut self,
        store: &mut StoreInner,
        values: &[Register],
    ) -> ReturnOutcome {
        let (mut caller_sp, results) = self.return_caller_results();
        let mut result = results.head();
        let mut copy_results = |values: &[Register]| {
            for value in values {
                let value = self.get_register(*value);
                // Safety: The `callee.results()` always refer to a span of valid
                //         registers of the `caller` that does not overlap with the
                //         registers of the callee since they reside in different
                //         call frames. Therefore this access is safe.
                unsafe { caller_sp.set(result, value) }
                result = result.next();
            }
        };
        copy_results(values);
        let mut ip = self.ip;
        ip.add(1);
        while let Instruction::RegisterList(values) = ip.get() {
            copy_results(values);
            ip.add(1);
        }
        let values = match ip.get() {
            Instruction::Register(value) => slice::from_ref(value),
            Instruction::Register2(values) => values,
            Instruction::Register3(values) => values,
            unexpected => unreachable!("unexpected Instruction found while executing Instruction::ReturnMany: {unexpected:?}"),
        };
        copy_results(values);
        self.return_impl(store)
    }

    /// Execute a generic conditional return [`Instruction`].
    #[inline(always)]
    fn execute_return_nez_impl<T>(
        &mut self,
        store: &mut StoreInner,
        condition: Register,
        value: T,
        f: fn(&mut Self, &mut StoreInner, T) -> ReturnOutcome,
    ) -> ReturnOutcome {
        let condition = self.get_register(condition);
        match bool::from(condition) {
            true => f(self, store, value),
            false => {
                self.next_instr();
                ReturnOutcome::Wasm
            }
        }
    }

    /// Execute an [`Instruction::Return`].
    #[inline(always)]
    pub fn execute_return_nez(
        &mut self,
        store: &mut StoreInner,
        condition: Register,
    ) -> ReturnOutcome {
        self.execute_return_nez_impl(store, condition, (), |this, store, _| {
            this.execute_return(store)
        })
    }

    /// Execute an [`Instruction::ReturnNezReg`] returning a single [`Register`] value.
    #[inline(always)]
    pub fn execute_return_nez_reg(
        &mut self,
        store: &mut StoreInner,
        condition: Register,
        value: Register,
    ) -> ReturnOutcome {
        self.execute_return_nez_impl(store, condition, value, Self::execute_return_reg)
    }

    /// Execute an [`Instruction::ReturnNezReg`] returning a single [`Register`] value.
    #[inline(always)]
    pub fn execute_return_nez_reg2(
        &mut self,
        store: &mut StoreInner,
        condition: Register,
        value: [Register; 2],
    ) -> ReturnOutcome {
        self.execute_return_nez_impl(store, condition, value, Self::execute_return_reg2)
    }

    /// Execute an [`Instruction::ReturnNezImm32`] returning a single 32-bit constant value.
    #[inline(always)]
    pub fn execute_return_nez_imm32(
        &mut self,
        store: &mut StoreInner,
        condition: Register,
        value: AnyConst32,
    ) -> ReturnOutcome {
        self.execute_return_nez_impl(store, condition, value, Self::execute_return_imm32)
    }

    /// Execute an [`Instruction::ReturnNezI64Imm32`] returning a single 32-bit encoded constant `i64` value.
    #[inline(always)]
    pub fn execute_return_nez_i64imm32(
        &mut self,
        store: &mut StoreInner,
        condition: Register,
        value: Const32<i64>,
    ) -> ReturnOutcome {
        self.execute_return_nez_impl(store, condition, value, Self::execute_return_i64imm32)
    }

    /// Execute an [`Instruction::ReturnNezF64Imm32`] returning a single 32-bit encoded constant `f64` value.
    #[inline(always)]
    pub fn execute_return_nez_f64imm32(
        &mut self,
        store: &mut StoreInner,
        condition: Register,
        value: Const32<f64>,
    ) -> ReturnOutcome {
        self.execute_return_nez_impl(store, condition, value, Self::execute_return_f64imm32)
    }

    /// Execute an [`Instruction::ReturnNezSpan`] returning many values.
    #[inline(always)]
    pub fn execute_return_nez_span(
        &mut self,
        store: &mut StoreInner,
        condition: Register,
        values: RegisterSpanIter,
    ) -> ReturnOutcome {
        self.execute_return_nez_impl(store, condition, values, Self::execute_return_span)
    }

    /// Execute an [`Instruction::ReturnNezMany`] returning many values.
    #[inline(always)]
    pub fn execute_return_nez_many(
        &mut self,
        store: &mut StoreInner,
        condition: Register,
        values: [Register; 2],
    ) -> ReturnOutcome {
        let condition = self.get_register(condition);
        match bool::from(condition) {
            true => self.execute_return_many_impl(store, &values),
            false => {
                self.ip.add(1);
                while let Instruction::RegisterList(_values) = self.ip.get() {
                    self.ip.add(1);
                }
                self.ip.add(1);
                ReturnOutcome::Wasm
            }
        }
    }
}<|MERGE_RESOLUTION|>--- conflicted
+++ resolved
@@ -24,13 +24,8 @@
     /// Any return values are expected to already have been transferred
     /// from the returning callee to the caller.
     #[inline(always)]
-<<<<<<< HEAD
-    fn return_impl(&mut self) -> ReturnOutcome {
+    fn return_impl(&mut self, store: &mut StoreInner) -> ReturnOutcome {
         let (returned, popped_instance) = self
-=======
-    fn return_impl(&mut self, store: &mut StoreInner) -> ReturnOutcome {
-        let returned = self
->>>>>>> 6b372c60
             .call_stack
             .pop()
             .expect("the executing call frame is always on the stack");
@@ -38,16 +33,11 @@
         let new_instance = popped_instance.and_then(|_| self.call_stack.instance());
         if let Some(new_instance) = new_instance {
             self.cache.update_instance(new_instance);
+            self.memory = Self::load_default_memory(store, new_instance);
         }
         match self.call_stack.peek() {
             Some(caller) => {
                 Self::init_call_frame_impl(self.value_stack, &mut self.sp, &mut self.ip, caller);
-<<<<<<< HEAD
-=======
-                let instance = caller.instance();
-                self.cache.update_instance(instance);
-                self.memory = Self::load_default_memory(store, instance);
->>>>>>> 6b372c60
                 ReturnOutcome::Wasm
             }
             None => ReturnOutcome::Host,
