--- conflicted
+++ resolved
@@ -1,11 +1,6 @@
 use super::{ConstExpr, TableIdx};
-<<<<<<< HEAD
-use crate::core::ValType;
-use std::boxed::Box;
-=======
 use crate::{core::ValType, module::utils::WasmiValueType};
 use alloc::boxed::Box;
->>>>>>> 19bae9b3
 
 /// A table element segment within a [`Module`].
 ///
