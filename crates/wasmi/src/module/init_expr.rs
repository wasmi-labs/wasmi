--- conflicted
+++ resolved
@@ -29,12 +29,7 @@
         let end_op = reader.read()?;
         assert!(
             matches!(end_op, wasmparser::Operator::End),
-<<<<<<< HEAD
-            "expected the Wasm end operator but found {:?}",
-            end_op
-=======
             "expected the Wasm end operator but found {end_op:?}",
->>>>>>> 22e88c48
         );
         assert!(
             reader.ensure_end().is_ok(),
