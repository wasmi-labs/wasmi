use crate::{
    collections::{
        string_interner::{InternHint, Sym as Symbol},
        StringInterner,
    },
    func::{FuncEntity, HostFuncEntity, HostFuncTrampolineEntity},
    module::{ImportName, ImportType},
    AsContext,
    AsContextMut,
    Caller,
    Engine,
    Error,
    Extern,
    ExternType,
    Func,
    FuncType,
    GlobalType,
    Instance,
    InstancePre,
    IntoFunc,
    MemoryType,
    Module,
    TableType,
    Val,
};
use core::{
    fmt::{self, Debug, Display},
    marker::PhantomData,
};
use std::{
    boxed::Box,
    collections::{btree_map::Entry, BTreeMap},
    sync::Arc,
    vec::Vec,
};

/// An error that may occur upon operating with [`Linker`] instances.
#[derive(Debug)]
pub enum LinkerError {
    /// Encountered duplicate definitions for the same name.
    DuplicateDefinition {
        /// The duplicate import name of the definition.
        import_name: ImportName,
    },
    /// Encountered when no definition for an import is found.
    MissingDefinition {
        /// The name of the import for which no definition was found.
        name: ImportName,
        /// The type of the import for which no definition has been found.
        ty: ExternType,
    },
    /// Encountered when a definition with invalid type is found.
    InvalidTypeDefinition {
        /// The name of the import for which no definition was found.
        name: ImportName,
        /// The expected import type.
        expected: ExternType,
        /// The found definition type.
        found: ExternType,
    },
    /// Encountered when a [`FuncType`] does not match the expected [`FuncType`].
    FuncTypeMismatch {
        /// The name of the import with the mismatched type.
        name: ImportName,
        /// The expected [`FuncType`].
        expected: FuncType,
        /// The mismatching [`FuncType`] found.
        found: FuncType,
    },
    /// Encountered when a [`TableType`] does not match the expected [`TableType`].
    InvalidTableSubtype {
        /// The name of the import with the invalid [`TableType`].
        name: ImportName,
        /// The [`TableType`] that is supposed to be a subtype of `other`.
        ty: TableType,
        /// The [`TableType`] this is supposed to be a supertype of `ty`.
        other: TableType,
    },
    /// Encountered when a [`MemoryType`] does not match the expected [`MemoryType`].
    InvalidMemorySubtype {
        /// The name of the import with the invalid [`MemoryType`].
        name: ImportName,
        /// The [`MemoryType`] that is supposed to be a subtype of `other`.
        ty: MemoryType,
        /// The [`MemoryType`] this is supposed to be a supertype of `ty`.
        other: MemoryType,
    },
    /// Encountered when a [`GlobalType`] does not match the expected [`GlobalType`].
    GlobalTypeMismatch {
        /// The name of the import with the mismatched type.
        name: ImportName,
        /// The expected [`GlobalType`].
        expected: GlobalType,
        /// The mismatching [`GlobalType`] found.
        found: GlobalType,
    },
}

impl LinkerError {
    /// Creates a new [`LinkerError`] for when an imported definition was not found.
    fn missing_definition(import: &ImportType) -> Self {
        Self::MissingDefinition {
            name: import.import_name().clone(),
            ty: import.ty().clone(),
        }
    }

    /// Creates a new [`LinkerError`] for when an imported definition has an invalid type.
    fn invalid_type_definition(import: &ImportType, found: &ExternType) -> Self {
        Self::InvalidTypeDefinition {
            name: import.import_name().clone(),
            expected: import.ty().clone(),
            found: found.clone(),
        }
    }

    /// Create a new [`LinkerError`] for when a [`FuncType`] mismatched.
    fn func_type_mismatch(name: &ImportName, expected: &FuncType, found: &FuncType) -> Self {
        Self::FuncTypeMismatch {
            name: name.clone(),
            expected: expected.clone(),
            found: found.clone(),
        }
    }

    /// Create a new [`LinkerError`] for when a [`TableType`] `ty` unexpectedly is not a subtype of `other`.
    fn table_type_mismatch(name: &ImportName, ty: &TableType, other: &TableType) -> Self {
        Self::InvalidTableSubtype {
            name: name.clone(),
            ty: *ty,
            other: *other,
        }
    }

    /// Create a new [`LinkerError`] for when a [`MemoryType`] `ty` unexpectedly is not a subtype of `other`.
    fn invalid_memory_subtype(name: &ImportName, ty: &MemoryType, other: &MemoryType) -> Self {
        Self::InvalidMemorySubtype {
            name: name.clone(),
            ty: *ty,
            other: *other,
        }
    }

    /// Create a new [`LinkerError`] for when a [`GlobalType`] mismatched.
    fn global_type_mismatch(name: &ImportName, expected: &GlobalType, found: &GlobalType) -> Self {
        Self::GlobalTypeMismatch {
            name: name.clone(),
            expected: *expected,
            found: *found,
        }
    }
}

#[cfg(feature = "std")]
impl std::error::Error for LinkerError {}

impl Display for LinkerError {
    fn fmt(&self, f: &mut fmt::Formatter) -> fmt::Result {
        match self {
            Self::DuplicateDefinition { import_name } => {
                write!(
                    f,
                    "encountered duplicate definition with name `{import_name}`",
                )
            }
            Self::MissingDefinition { name, ty } => {
                write!(
                    f,
                    "cannot find definition for import {name} with type {ty:?}",
                )
            }
            Self::InvalidTypeDefinition {
                name,
                expected,
                found,
            } => {
                write!(f, "found definition for import {name} with type {expected:?} but found type {found:?}")
            }
            Self::FuncTypeMismatch {
                name,
                expected,
                found,
            } => {
                write!(
                    f,
                    "function type mismatch for import {name}: \
                    expected {expected:?} but found {found:?}",
                )
            }
            Self::InvalidTableSubtype { name, ty, other } => {
                write!(
                    f,
                    "import {name}: table type {ty:?} is not a subtype of {other:?}"
                )
            }
            Self::InvalidMemorySubtype { name, ty, other } => {
                write!(
                    f,
                    "import {name}: memory type {ty:?} is not a subtype of {other:?}"
                )
            }
            Self::GlobalTypeMismatch {
                name,
                expected,
                found,
            } => {
                write!(
                    f,
                    "global variable type mismatch for import {name}: \
                    expected {expected:?} but found {found:?}",
                )
            }
        }
    }
}

/// Wasm import keys.
#[derive(Copy, Clone, PartialOrd, Ord, PartialEq, Eq)]
#[repr(transparent)]
struct ImportKey {
    /// Merged module and name symbols.
    ///
    /// Merging allows for a faster `Ord` implementation.
    module_and_name: u64,
}

impl Debug for ImportKey {
    fn fmt(&self, f: &mut fmt::Formatter<'_>) -> fmt::Result {
        f.debug_struct("ImportKey")
            .field("module", &self.module())
            .field("name", &self.name())
            .finish()
    }
}

impl ImportKey {
    /// Creates a new [`ImportKey`] from the given `module` and `name` symbols.
    #[inline]
    pub fn new(module: Symbol, name: Symbol) -> Self {
        let module_and_name = u64::from(module.into_u32()) << 32 | u64::from(name.into_u32());
        Self { module_and_name }
    }

    /// Returns the `module` [`Symbol`] of the [`ImportKey`].
    #[inline]
    pub fn module(&self) -> Symbol {
        Symbol::from_u32((self.module_and_name >> 32) as u32)
    }

    /// Returns the `name` [`Symbol`] of the [`ImportKey`].
    #[inline]
    pub fn name(&self) -> Symbol {
        Symbol::from_u32(self.module_and_name as u32)
    }
}

/// A [`Linker`] definition.
#[derive(Debug)]
enum Definition<T> {
    /// An external item from an [`Instance`].
    Extern(Extern),
    /// A [`Linker`] internal host function.
    HostFunc(HostFuncTrampolineEntity<T>),
}

impl<T> Clone for Definition<T> {
    fn clone(&self) -> Self {
        match self {
            Self::Extern(definition) => Self::Extern(*definition),
            Self::HostFunc(host_func) => Self::HostFunc(host_func.clone()),
        }
    }
}

impl<T> Definition<T> {
    /// Returns the [`Extern`] item if this [`Definition`] is [`Definition::Extern`].
    ///
    /// Otherwise returns `None`.
    fn as_extern(&self) -> Option<&Extern> {
        match self {
            Definition::Extern(item) => Some(item),
            Definition::HostFunc(_) => None,
        }
    }

    /// Returns the [`ExternType`] of the [`Definition`].
    pub fn ty(&self, ctx: impl AsContext) -> ExternType {
        match self {
            Definition::Extern(item) => item.ty(ctx),
            Definition::HostFunc(host_func) => ExternType::Func(host_func.func_type().clone()),
        }
    }

    /// Returns the [`Func`] of the [`Definition`] if it is a function.
    ///
    /// Returns `None` otherwise.
    ///
    /// # Note
    ///
    /// - This allocates a new [`Func`] on the `ctx` if it is a [`Linker`]
    ///   defined host function.
    /// - This unifies handling of [`Definition::Extern(Extern::Func)`] and
    ///   [`Definition::HostFunc`].
    pub fn as_func(&self, mut ctx: impl AsContextMut<Data = T>) -> Option<Func> {
        match self {
            Definition::Extern(Extern::Func(func)) => Some(*func),
            Definition::HostFunc(host_func) => {
                let trampoline = ctx
                    .as_context_mut()
                    .store
                    .alloc_trampoline(host_func.trampoline().clone());
                let ty = host_func.func_type();
                let entity = HostFuncEntity::new(ctx.as_context().engine(), ty, trampoline);
                let func = ctx
                    .as_context_mut()
                    .store
                    .inner
                    .alloc_func(FuncEntity::Host(entity));
                Some(func)
            }
            _ => None,
        }
    }
}

/// A linker used to define module imports and instantiate module instances.
#[derive(Debug)]
pub struct Linker<T> {
    /// The underlying [`Engine`] for the [`Linker`].
    ///
    /// # Note
    ///
    /// Primarily required to define [`Linker`] owned host functions
    //  using [`Linker::func_wrap`] and [`Linker::func_new`]. TODO: implement methods
    engine: Engine,
    /// Definitions shared with other [`Linker`] instances created by the same [`LinkerBuilder`].
    ///
    /// `None` if no [`LinkerBuilder`] was used for creation of the [`Linker`].
    shared: Option<Arc<LinkerInner<T>>>,
    /// Inner linker implementation details.
    inner: LinkerInner<T>,
}

impl<T> Clone for Linker<T> {
    fn clone(&self) -> Linker<T> {
        Self {
            engine: self.engine.clone(),
            shared: self.shared.clone(),
            inner: self.inner.clone(),
        }
    }
}

impl<T> Default for Linker<T> {
    fn default() -> Self {
        Self::new(&Engine::default())
    }
}

impl<T> Linker<T> {
    /// Creates a new [`Linker`].
    pub fn new(engine: &Engine) -> Self {
        Self {
            engine: engine.clone(),
            shared: None,
            inner: LinkerInner::default(),
        }
    }

    /// Creates a new [`LinkerBuilder`] to construct a [`Linker`].
    pub fn build() -> LinkerBuilder<state::Constructing, T> {
        LinkerBuilder {
            inner: Arc::new(LinkerInner::default()),
            marker: PhantomData,
        }
    }

    /// Returns the underlying [`Engine`] of the [`Linker`].
    pub fn engine(&self) -> &Engine {
        &self.engine
    }

    /// Configures whether this [`Linker`] allows to shadow previous definitions with the same name.
    ///
    /// Disabled by default.
    pub fn allow_shadowing(&mut self, allow: bool) -> &mut Self {
        self.inner.allow_shadowing(allow);
        self
    }

    /// Ensures that the `name` in `module` is undefined in the shared definitions.
    ///
    /// Returns `Ok` if no shared definition exists.
    ///
    /// # Errors
    ///
    /// If there exists a shared definition for `name` in `module`.
    fn ensure_undefined(&self, module: &str, name: &str) -> Result<(), LinkerError> {
        if let Some(shared) = &self.shared {
            if shared.has_definition(module, name) {
                return Err(LinkerError::DuplicateDefinition {
                    import_name: ImportName::new(module, name),
                });
            }
        }
        Ok(())
    }

    /// Define a new item in this [`Linker`].
    ///
    /// # Errors
    ///
    /// If there already is a definition under the same name for this [`Linker`].
    pub fn define(
        &mut self,
        module: &str,
        name: &str,
        item: impl Into<Extern>,
    ) -> Result<&mut Self, LinkerError> {
        self.ensure_undefined(module, name)?;
        let key = self.inner.new_import_key(module, name);
        self.inner.insert(key, Definition::Extern(item.into()))?;
        Ok(self)
    }

    /// Creates a new named [`Func::new`]-style host [`Func`] for this [`Linker`].
    ///
    /// For more information see [`Linker::func_wrap`].
    ///
    /// # Errors
    ///
    /// If there already is a definition under the same name for this [`Linker`].
    pub fn func_new(
        &mut self,
        module: &str,
        name: &str,
        ty: FuncType,
        func: impl Fn(Caller<'_, T>, &[Val], &mut [Val]) -> Result<(), Error> + Send + Sync + 'static,
    ) -> Result<&mut Self, LinkerError> {
        self.ensure_undefined(module, name)?;
        let func = HostFuncTrampolineEntity::new(ty, func);
        let key = self.inner.new_import_key(module, name);
        self.inner.insert(key, Definition::HostFunc(func))?;
        Ok(self)
    }

    /// Creates a new named [`Func::new`]-style host [`Func`] for this [`Linker`].
    ///
    /// For information how to use this API see [`Func::wrap`].
    ///
    /// This method creates a host function for this [`Linker`] under the given name.
    /// It is distinct in its ability to create a [`Store`] independent
    /// host function. Host functions defined this way can be used to instantiate
    /// instances in multiple different [`Store`] entities.
    ///
    /// The same applies to other [`Linker`] methods to define new [`Func`] instances
    /// such as [`Linker::func_new`].
    ///
    /// In a concurrently running program, this means that these host functions
    /// could be called concurrently if different [`Store`] entities are executing on
    /// different threads.
    ///
    /// # Errors
    ///
    /// If there already is a definition under the same name for this [`Linker`].
    ///
    /// [`Store`]: crate::Store
    pub fn func_wrap<Params, Args>(
        &mut self,
        module: &str,
        name: &str,
        func: impl IntoFunc<T, Params, Args>,
    ) -> Result<&mut Self, LinkerError> {
        self.ensure_undefined(module, name)?;
        let func = HostFuncTrampolineEntity::wrap(func);
        let key = self.inner.new_import_key(module, name);
        self.inner.insert(key, Definition::HostFunc(func))?;
        Ok(self)
    }

    /// Looks up a defined [`Extern`] by name in this [`Linker`].
    ///
    /// - Returns `None` if this name was not previously defined in this [`Linker`].
    /// - Returns `None` if the definition is a [`Linker`] defined host function.
    ///
    /// # Panics
    ///
    /// If the [`Engine`] of this [`Linker`] and the [`Engine`] of `context` are not the same.
    pub fn get(
        &self,
        context: impl AsContext<Data = T>,
        module: &str,
        name: &str,
    ) -> Option<Extern> {
        match self.get_definition(context, module, name) {
            Some(Definition::Extern(item)) => Some(*item),
            _ => None,
        }
    }

    /// Looks up a [`Definition`] by name in this [`Linker`].
    ///
    /// Returns `None` if this name was not previously defined in this [`Linker`].
    ///
    /// # Panics
    ///
    /// If the [`Engine`] of this [`Linker`] and the [`Engine`] of `context` are not the same.
    fn get_definition(
        &self,
        context: impl AsContext<Data = T>,
        module: &str,
        name: &str,
    ) -> Option<&Definition<T>> {
        assert!(Engine::same(
            context.as_context().store.engine(),
            self.engine()
        ));
        if let Some(shared) = &self.shared {
            if let Some(item) = shared.get_definition(module, name) {
                return Some(item);
            }
        }
        self.inner.get_definition(module, name)
    }

    /// Convenience wrapper to define an entire [`Instance`]` in this [`Linker`].
    ///
    /// This is a convenience wrapper around [`Linker::define`] which defines all exports of
    /// the `instance` for `self`. The module name for each export is `module_name` and the
    /// field name for each export is the name in the `instance` itself.
    ///
    /// # Errors
    ///
    /// - If any item is re-defined in `self` (for example the same `module_name` was already defined).
<<<<<<< HEAD
    /// - If `instance` comes from a different [`Store`] than this [`Linker`] originally was created with.
=======
    /// - If `instance` comes from a different [`Store`](crate::Store) than this [`Linker`] originally
    ///   was created with.
>>>>>>> e1ad7ae9
    ///
    /// # Panics
    ///
    /// If the [`Engine`] of this [`Linker`] and the [`Engine`] of `store` are not the same.
    pub fn instance(
        &mut self,
        mut store: impl AsContextMut<Data = T>,
        module_name: &str,
        instance: Instance,
    ) -> Result<&mut Self, Error> {
        assert!(Engine::same(
            store.as_context().store.engine(),
            self.engine()
        ));
        let mut store = store.as_context_mut();
        for export in instance.exports(&mut store) {
            let key = self.inner.new_import_key(module_name, export.name());
            let def = Definition::Extern(export.into_extern());
            self.inner.insert(key, def)?;
        }
        Ok(self)
    }

    /// Aliases one module's name as another.
    ///
    /// This method will alias all currently defined under `module` to also be
    /// defined under the name `as_module` too.
    ///
    /// # Errors
    ///
    /// Returns an error if any shadowing violations happen while defining new
    /// items.
    pub fn alias_module(&mut self, module: &str, as_module: &str) -> Result<(), Error> {
        self.inner.alias_module(module, as_module)
    }

    /// Instantiates the given [`Module`] using the definitions in the [`Linker`].
    ///
    /// # Panics
    ///
    /// If the [`Engine`] of the [`Linker`] and `context` are not the same.
    ///
    /// # Errors
    ///
    /// - If the linker does not define imports of the instantiated [`Module`].
    /// - If any imported item does not satisfy its type requirements.
    pub fn instantiate(
        &self,
        mut context: impl AsContextMut<Data = T>,
        module: &Module,
    ) -> Result<InstancePre, Error> {
        assert!(Engine::same(self.engine(), context.as_context().engine()));
        // TODO: possibly add further resource limtation here on number of externals.
        // Not clear that user can't import the same external lots of times to inflate this.
        let externals = module
            .imports()
            .map(|import| self.process_import(&mut context, import))
            .collect::<Result<Vec<Extern>, Error>>()?;
        module.instantiate(context, externals)
    }

    /// Processes a single [`Module`] import.
    ///
    /// # Panics
    ///
    /// If the [`Engine`] of the [`Linker`] and `context` are not the same.
    ///
    /// # Errors
    ///
    /// If the imported item does not satisfy constraints set by the [`Module`].
    fn process_import(
        &self,
        mut context: impl AsContextMut<Data = T>,
        import: ImportType,
    ) -> Result<Extern, Error> {
        assert!(Engine::same(self.engine(), context.as_context().engine()));
        let import_name = import.import_name();
        let module_name = import.module();
        let field_name = import.name();
        let resolved = self
            .get_definition(context.as_context(), module_name, field_name)
            .ok_or_else(|| LinkerError::missing_definition(&import))?;
        let invalid_type = || LinkerError::invalid_type_definition(&import, &resolved.ty(&context));
        match import.ty() {
            ExternType::Func(expected_type) => {
                let found_type = resolved
                    .ty(&context)
                    .func()
                    .cloned()
                    .ok_or_else(invalid_type)?;
                if &found_type != expected_type {
                    return Err(Error::from(LinkerError::func_type_mismatch(
                        import_name,
                        expected_type,
                        &found_type,
                    )));
                }
                let func = resolved
                    .as_func(&mut context)
                    .expect("already asserted that `resolved` is a function");
                Ok(Extern::Func(func))
            }
            ExternType::Table(expected_type) => {
                let table = resolved
                    .as_extern()
                    .copied()
                    .and_then(Extern::into_table)
                    .ok_or_else(invalid_type)?;
                let found_type = table.dynamic_ty(context);
                found_type.is_subtype_or_err(expected_type).map_err(|_| {
                    LinkerError::table_type_mismatch(import_name, expected_type, &found_type)
                })?;
                Ok(Extern::Table(table))
            }
            ExternType::Memory(expected_type) => {
                let memory = resolved
                    .as_extern()
                    .copied()
                    .and_then(Extern::into_memory)
                    .ok_or_else(invalid_type)?;
                let found_type = memory.dynamic_ty(context);
                found_type.is_subtype_or_err(expected_type).map_err(|_| {
                    LinkerError::invalid_memory_subtype(import_name, expected_type, &found_type)
                })?;
                Ok(Extern::Memory(memory))
            }
            ExternType::Global(expected_type) => {
                let global = resolved
                    .as_extern()
                    .copied()
                    .and_then(Extern::into_global)
                    .ok_or_else(invalid_type)?;
                let found_type = global.ty(context);
                if &found_type != expected_type {
                    return Err(Error::from(LinkerError::global_type_mismatch(
                        import_name,
                        expected_type,
                        &found_type,
                    )));
                }
                Ok(Extern::Global(global))
            }
        }
    }
}

/// Contains type states for the [`LinkerBuilder`] construction process.
pub mod state {
    /// Signals that the [`LinkerBuilder`] is itself under construction.
    ///
    /// [`LinkerBuilder`]: super::LinkerBuilder
    pub enum Constructing {}

    /// Signals that the [`LinkerBuilder`] is ready to create new [`Linker`] instances.
    ///
    /// [`Linker`]: super::Linker
    /// [`LinkerBuilder`]: super::LinkerBuilder
    pub enum Ready {}
}

/// A linker used to define module imports and instantiate module instances.
///
/// Create this type via the [`Linker::build`] method.
#[derive(Debug)]
pub struct LinkerBuilder<State, T> {
    /// Internal linker implementation details.
    inner: Arc<LinkerInner<T>>,
    /// The [`LinkerBuilder`] type state.
    marker: PhantomData<fn() -> State>,
}

impl<T> Clone for LinkerBuilder<state::Ready, T> {
    fn clone(&self) -> Self {
        Self {
            inner: self.inner.clone(),
            marker: PhantomData,
        }
    }
}

impl<T> LinkerBuilder<state::Ready, T> {
    /// Finishes construction of the [`Linker`] by attaching an [`Engine`].
    pub fn create(&self, engine: &Engine) -> Linker<T> {
        Linker {
            engine: engine.clone(),
            shared: self.inner.clone().into(),
            inner: <LinkerInner<T>>::default(),
        }
    }
}

impl<T> LinkerBuilder<state::Constructing, T> {
    /// Signals that the [`LinkerBuilder`] is now ready to create new [`Linker`] instances.
    pub fn finish(self) -> LinkerBuilder<state::Ready, T> {
        LinkerBuilder {
            inner: self.inner,
            marker: PhantomData,
        }
    }

    /// Returns an exclusive reference to the underlying [`Linker`] internals if no [`Linker`] has been built, yet.
    ///
    /// # Panics
    ///
    /// If the [`LinkerBuilder`] has already created a [`Linker`] using [`LinkerBuilder::finish`].
    fn inner_mut(&mut self) -> &mut LinkerInner<T> {
        Arc::get_mut(&mut self.inner).unwrap_or_else(|| {
            unreachable!("tried to define host function in LinkerBuilder after Linker creation")
        })
    }

    /// Creates a new named [`Func::new`]-style host [`Func`] for this [`Linker`].
    ///
    /// For more information see [`Linker::func_wrap`].
    ///
    /// # Errors
    ///
    /// If there already is a definition under the same name for this [`Linker`].
    ///
    /// # Panics
    ///
    /// If the [`LinkerBuilder`] has already created a [`Linker`] using [`LinkerBuilder::finish`].
    pub fn func_new(
        &mut self,
        module: &str,
        name: &str,
        ty: FuncType,
        func: impl Fn(Caller<'_, T>, &[Val], &mut [Val]) -> Result<(), Error> + Send + Sync + 'static,
    ) -> Result<&mut Self, LinkerError> {
        self.inner_mut().func_new(module, name, ty, func)?;
        Ok(self)
    }

    /// Creates a new named [`Func::new`]-style host [`Func`] for this [`Linker`].
    ///
    /// For information how to use this API see [`Func::wrap`].
    ///
    /// This method creates a host function for this [`Linker`] under the given name.
    /// It is distinct in its ability to create a [`Store`] independent
    /// host function. Host functions defined this way can be used to instantiate
    /// instances in multiple different [`Store`] entities.
    ///
    /// The same applies to other [`Linker`] methods to define new [`Func`] instances
    /// such as [`Linker::func_new`].
    ///
    /// In a concurrently running program, this means that these host functions
    /// could be called concurrently if different [`Store`] entities are executing on
    /// different threads.
    ///
    /// # Errors
    ///
    /// If there already is a definition under the same name for this [`Linker`].
    ///
    /// [`Store`]: crate::Store
    ///
    /// # Panics
    ///
    /// If the [`LinkerBuilder`] has already created a [`Linker`] using [`LinkerBuilder::finish`].
    pub fn func_wrap<Params, Args>(
        &mut self,
        module: &str,
        name: &str,
        func: impl IntoFunc<T, Params, Args>,
    ) -> Result<&mut Self, LinkerError> {
        self.inner_mut().func_wrap(module, name, func)?;
        Ok(self)
    }
}

/// Internal [`Linker`] implementation.
#[derive(Debug)]
pub struct LinkerInner<T> {
    /// Allows to efficiently store strings and deduplicate them..
    strings: StringInterner,
    /// Stores the definitions given their names.
    ///
    /// # Dev. Note
    ///
    /// Benchmarks show that [`BTreeMap`] performs better than [`HashMap`]
    /// which is why we do not use [`wasmi_collections::Map`] here.
    ///
    /// [`HashMap`]: std::collections::HashMap
    definitions: BTreeMap<ImportKey, Definition<T>>,
    /// True if this linker allows to shadow previous definitions.
    allow_shadowing: bool,
}

impl<T> Default for LinkerInner<T> {
    fn default() -> Self {
        Self {
            strings: StringInterner::default(),
            definitions: BTreeMap::default(),
            allow_shadowing: false,
        }
    }
}

impl<T> Clone for LinkerInner<T> {
    fn clone(&self) -> Self {
        Self {
            strings: self.strings.clone(),
            definitions: self.definitions.clone(),
            allow_shadowing: self.allow_shadowing,
        }
    }
}

impl<T> LinkerInner<T> {
    /// Configures whether this [`LinkerInner`] allows to shadow previous definitions with the same name.
    ///
    /// Disabled by default.
    pub fn allow_shadowing(&mut self, allow: bool) {
        self.allow_shadowing = allow;
    }

    /// Returns the import key for the module name and item name.
    fn new_import_key(&mut self, module: &str, name: &str) -> ImportKey {
        ImportKey::new(
            self.strings
                .get_or_intern_with_hint(module, InternHint::LikelyExists),
            self.strings
                .get_or_intern_with_hint(name, InternHint::LikelyNew),
        )
    }

    /// Returns the import key for the module name and item name.
    fn get_import_key(&self, module: &str, name: &str) -> Option<ImportKey> {
        Some(ImportKey::new(
            self.strings.get(module)?,
            self.strings.get(name)?,
        ))
    }

    /// Resolves the module and item name of the import key if any.
    fn resolve_import_key(&self, key: ImportKey) -> Option<(&str, &str)> {
        let module_name = self.strings.resolve(key.module())?;
        let item_name = self.strings.resolve(key.name())?;
        Some((module_name, item_name))
    }

    /// Inserts the extern item under the import key.
    ///
    /// # Errors
    ///
    /// If there already is a definition for the import key for this [`Linker`].
    fn insert(&mut self, key: ImportKey, item: Definition<T>) -> Result<(), LinkerError> {
        match self.definitions.entry(key) {
            Entry::Occupied(mut entry) if self.allow_shadowing => {
                entry.insert(item);
            }
            Entry::Occupied(_) => {
                let (module_name, field_name) = self
                    .resolve_import_key(key)
                    .unwrap_or_else(|| panic!("encountered missing import names for key {key:?}"));
                let import_name = ImportName::new(module_name, field_name);
                return Err(LinkerError::DuplicateDefinition { import_name });
            }
            Entry::Vacant(v) => {
                v.insert(item);
            }
        }
        Ok(())
    }

    /// Aliases one module's name as another.
    ///
    /// Read more about this method in [`Linker::alias_module`].
    pub fn alias_module(&mut self, module: &str, as_module: &str) -> Result<(), Error> {
        let module = self
            .strings
            .get_or_intern_with_hint(module, InternHint::LikelyExists);
        let as_module = self
            .strings
            .get_or_intern_with_hint(as_module, InternHint::LikelyNew);
        let items = self
            .definitions
            .iter()
            .filter(|(key, _def)| key.module() == module)
            .map(|(key, def)| (key.name(), def.clone()))
<<<<<<< HEAD
            .collect::<Box<[_]>>();
=======
            .collect::<Vec<_>>();
>>>>>>> e1ad7ae9
        for (name, item) in items {
            self.insert(ImportKey::new(as_module, name), item)?;
        }
        Ok(())
    }

    /// Creates a new named [`Func::new`]-style host [`Func`] for this [`Linker`].
    ///
    /// For more information see [`Linker::func_wrap`].
    ///
    /// # Errors
    ///
    /// If there already is a definition under the same name for this [`Linker`].
    pub fn func_new(
        &mut self,
        module: &str,
        name: &str,
        ty: FuncType,
        func: impl Fn(Caller<'_, T>, &[Val], &mut [Val]) -> Result<(), Error> + Send + Sync + 'static,
    ) -> Result<&mut Self, LinkerError> {
        let func = HostFuncTrampolineEntity::new(ty, func);
        let key = self.new_import_key(module, name);
        self.insert(key, Definition::HostFunc(func))?;
        Ok(self)
    }

    /// Creates a new named [`Func::new`]-style host [`Func`] for this [`Linker`].
    ///
    /// For information how to use this API see [`Func::wrap`].
    ///
    /// This method creates a host function for this [`Linker`] under the given name.
    /// It is distinct in its ability to create a [`Store`] independent
    /// host function. Host functions defined this way can be used to instantiate
    /// instances in multiple different [`Store`] entities.
    ///
    /// The same applies to other [`Linker`] methods to define new [`Func`] instances
    /// such as [`Linker::func_new`].
    ///
    /// In a concurrently running program, this means that these host functions
    /// could be called concurrently if different [`Store`] entities are executing on
    /// different threads.
    ///
    /// # Errors
    ///
    /// If there already is a definition under the same name for this [`Linker`].
    ///
    /// [`Store`]: crate::Store
    pub fn func_wrap<Params, Args>(
        &mut self,
        module: &str,
        name: &str,
        func: impl IntoFunc<T, Params, Args>,
    ) -> Result<&mut Self, LinkerError> {
        let func = HostFuncTrampolineEntity::wrap(func);
        let key = self.new_import_key(module, name);
        self.insert(key, Definition::HostFunc(func))?;
        Ok(self)
    }

    /// Looks up a [`Definition`] by name in this [`Linker`].
    ///
    /// Returns `None` if this name was not previously defined in this [`Linker`].
    ///
    /// # Panics
    ///
    /// If the [`Engine`] of this [`Linker`] and the [`Engine`] of `context` are not the same.
    fn get_definition(&self, module: &str, name: &str) -> Option<&Definition<T>> {
        let key = self.get_import_key(module, name)?;
        self.definitions.get(&key)
    }

    /// Returns `true` if [`LinkerInner`] contains a [`Definition`] for `name` in `module`.
    fn has_definition(&self, module: &str, name: &str) -> bool {
        let Some(key) = self.get_import_key(module, name) else {
            return false;
        };
        self.definitions.contains_key(&key)
    }
}

#[cfg(test)]
mod tests {
    use crate::core::ValType;

    use super::*;
    use crate::Store;

    struct HostState {
        a: i32,
        b: i64,
    }

    #[test]
    fn linker_funcs_work() {
        let engine = Engine::default();
        let mut linker = <Linker<HostState>>::new(&engine);
        linker
            .func_new(
                "host",
                "get_a",
                FuncType::new([], [ValType::I32]),
                |ctx: Caller<HostState>, _params: &[Val], results: &mut [Val]| {
                    results[0] = Val::from(ctx.data().a);
                    Ok(())
                },
            )
            .unwrap();
        linker
            .func_new(
                "host",
                "set_a",
                FuncType::new([ValType::I32], []),
                |mut ctx: Caller<HostState>, params: &[Val], _results: &mut [Val]| {
                    ctx.data_mut().a = params[0].i32().unwrap();
                    Ok(())
                },
            )
            .unwrap();
        linker
            .func_wrap("host", "get_b", |ctx: Caller<HostState>| ctx.data().b)
            .unwrap();
        linker
            .func_wrap("host", "set_b", |mut ctx: Caller<HostState>, value: i64| {
                ctx.data_mut().b = value
            })
            .unwrap();
        let a_init = 42;
        let b_init = 77;
        let mut store = <Store<HostState>>::new(
            &engine,
            HostState {
                a: a_init,
                b: b_init,
            },
        );
        let wat = r#"
                (module
                    (import "host" "get_a" (func $host_get_a (result i32)))
                    (import "host" "set_a" (func $host_set_a (param i32)))
                    (import "host" "get_b" (func $host_get_b (result i64)))
                    (import "host" "set_b" (func $host_set_b (param i64)))

                    (func (export "wasm_get_a") (result i32)
                        (call $host_get_a)
                    )
                    (func (export "wasm_set_a") (param $param i32)
                        (call $host_set_a (local.get $param))
                    )

                    (func (export "wasm_get_b") (result i64)
                        (call $host_get_b)
                    )
                    (func (export "wasm_set_b") (param $param i64)
                        (call $host_set_b (local.get $param))
                    )
                )
            "#;
        let wasm = wat::parse_str(wat).unwrap();
        let module = Module::new(&engine, &wasm[..]).unwrap();
        let instance = linker
            .instantiate(&mut store, &module)
            .unwrap()
            .start(&mut store)
            .unwrap();

        let wasm_get_a = instance
            .get_typed_func::<(), i32>(&store, "wasm_get_a")
            .unwrap();
        let wasm_set_a = instance
            .get_typed_func::<i32, ()>(&store, "wasm_set_a")
            .unwrap();
        let wasm_get_b = instance
            .get_typed_func::<(), i64>(&store, "wasm_get_b")
            .unwrap();
        let wasm_set_b = instance
            .get_typed_func::<i64, ()>(&store, "wasm_set_b")
            .unwrap();

        assert_eq!(wasm_get_a.call(&mut store, ()).unwrap(), a_init);
        wasm_set_a.call(&mut store, 100).unwrap();
        assert_eq!(wasm_get_a.call(&mut store, ()).unwrap(), 100);

        assert_eq!(wasm_get_b.call(&mut store, ()).unwrap(), b_init);
        wasm_set_b.call(&mut store, 200).unwrap();
        assert_eq!(wasm_get_b.call(&mut store, ()).unwrap(), 200);
    }

    #[test]
    fn build_linker() {
        let mut builder = <Linker<()>>::build();
        builder
            .func_wrap("env", "foo", || std::println!("called foo"))
            .unwrap();
        builder
            .func_new(
                "env",
                "bar",
                FuncType::new([], []),
                |_caller, _params, _results| {
                    std::println!("called bar");
                    Ok(())
                },
            )
            .unwrap();
        let builder = builder.finish();
        for _ in 0..3 {
            let engine = Engine::default();
            let _ = builder.create(&engine);
        }
    }

    #[test]
    fn linker_builder_uses() {
        use crate::{Engine, Linker, Module, Store};
        let wasm = wat::parse_str(
            r#"
            (module
                (import "host" "func.0" (func $host_func.0))
                (import "host" "func.1" (func $host_func.1))
                (func (export "hello")
                    (call $host_func.0)
                    (call $host_func.1)
                )
            )"#,
        )
        .unwrap();
        let engine = Engine::default();
        let mut builder = <Linker<()>>::build();
        builder
            .func_wrap("host", "func.0", |_caller: Caller<()>| ())
            .unwrap();
        builder
            .func_wrap("host", "func.1", |_caller: Caller<()>| ())
            .unwrap();
        let linker = builder.finish().create(&engine);
        let mut store = Store::new(&engine, ());
        let module = Module::new(&engine, &wasm[..]).unwrap();
        linker.instantiate(&mut store, &module).unwrap();
    }

    #[test]
    fn linker_builder_and_linker_uses() {
        use crate::{Engine, Linker, Module, Store};
        let wasm = wat::parse_str(
            r#"
            (module
                (import "host" "func.0" (func $host_func.0))
                (import "host" "func.1" (func $host_func.1))
                (func (export "hello")
                    (call $host_func.0)
                    (call $host_func.1)
                )
            )"#,
        )
        .unwrap();
        let engine = Engine::default();
        let mut builder = <Linker<()>>::build();
        builder
            .func_wrap("host", "func.0", |_caller: Caller<()>| ())
            .unwrap();
        let mut linker = builder.finish().create(&engine);
        linker
            .func_wrap("host", "func.1", |_caller: Caller<()>| ())
            .unwrap();
        let mut store = Store::new(&engine, ());
        let module = Module::new(&engine, &wasm[..]).unwrap();
        linker.instantiate(&mut store, &module).unwrap();
    }

    #[test]
    fn linker_builder_no_overwrite() {
        use crate::{Engine, Linker};
        let engine = Engine::default();
        let mut builder = <Linker<()>>::build();
        builder
            .func_wrap("host", "func.0", |_caller: Caller<()>| ())
            .unwrap();
        let mut linker = builder.finish().create(&engine);
        linker
            .func_wrap("host", "func.1", |_caller: Caller<()>| ())
            .unwrap();
        // The following definition won't shadow the previous 'host/func.0' func and errors instead:
        linker
            .func_wrap("host", "func.0", |_caller: Caller<()>| ())
            .unwrap_err();
    }

    #[test]
    fn populate_via_imports() {
        use crate::{Engine, Func, Linker, Memory, MemoryType, Module, Store};
        let wasm = wat::parse_str(
            r#"
            (module
                (import "host" "hello" (func $host_hello (param i32) (result i32)))
                (import "env" "memory" (memory $mem 0 4096))
                (func (export "hello") (result i32)
                    (call $host_hello (i32.const 3))
                    (i32.const 2)
                    i32.add
                )
            )"#,
        )
        .unwrap();
        let engine = Engine::default();
        let mut linker = <Linker<()>>::new(&engine);
        let mut store = Store::new(&engine, ());
        let memory = Memory::new(&mut store, MemoryType::new(1, Some(4096)).unwrap()).unwrap();
        let module = Module::new(&engine, &wasm[..]).unwrap();
        linker.define("env", "memory", memory).unwrap();
        let func = Func::new(
            &mut store,
            FuncType::new([ValType::I32], [ValType::I32]),
            |_caller, _params, _results| todo!(),
        );
        linker.define("host", "hello", func).unwrap();
        linker.instantiate(&mut store, &module).unwrap();
    }
}<|MERGE_RESOLUTION|>--- conflicted
+++ resolved
@@ -532,12 +532,8 @@
     /// # Errors
     ///
     /// - If any item is re-defined in `self` (for example the same `module_name` was already defined).
-<<<<<<< HEAD
-    /// - If `instance` comes from a different [`Store`] than this [`Linker`] originally was created with.
-=======
     /// - If `instance` comes from a different [`Store`](crate::Store) than this [`Linker`] originally
     ///   was created with.
->>>>>>> e1ad7ae9
     ///
     /// # Panics
     ///
@@ -917,11 +913,7 @@
             .iter()
             .filter(|(key, _def)| key.module() == module)
             .map(|(key, def)| (key.name(), def.clone()))
-<<<<<<< HEAD
-            .collect::<Box<[_]>>();
-=======
             .collect::<Vec<_>>();
->>>>>>> e1ad7ae9
         for (name, item) in items {
             self.insert(ImportKey::new(as_module, name), item)?;
         }
