--- conflicted
+++ resolved
@@ -17,17 +17,14 @@
 wasmi = { path = "../wasmi", version = "0.25.0" }
 wat = "1"
 anyhow = "1"
-<<<<<<< HEAD
 wasmi_wasi = { path = "../wasi" }
 
 [dev-dependencies]
 assert_cmd = "2.0.7"
-=======
 
 # We need to put this [profile.release] section due to this bug in Cargo:
 # https://github.com/rust-lang/cargo/issues/8264
 # Uncomment the lines below before publishing a new `wasmi_cli` release to crates.io.
 # [profile.release]
 # lto = "fat"
-# codegen-units = 1
->>>>>>> 683dde17
+# codegen-units = 1