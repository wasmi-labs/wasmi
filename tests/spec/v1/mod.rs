--- conflicted
+++ resolved
@@ -29,19 +29,20 @@
     };
 }
 
-<<<<<<< HEAD
-mod non_trapping_float_to_int_conversions {
-    use super::*;
+mod saturating_float_to_int {
+    use super::run_wasm_spec_test;
 
     define_tests! {
         fn wasm_conversions("proposals/nontrapping-float-to-int-conversions/conversions");
-=======
+    }
+}
+
 mod multi_value {
-    use super::*;
+    use super::Config;
 
     /// Run Wasm spec test suite using `multi-value` Wasm proposal enabled.
     fn run_wasm_spec_test(file_name: &str) {
-        self::run::run_wasm_spec_test(file_name, Config::default().enable_multi_value())
+        super::run::run_wasm_spec_test(file_name, Config::default().enable_multi_value())
     }
 
     define_tests! {
@@ -55,7 +56,6 @@
         fn wasm_if("proposals/multi-value/if");
         fn wasm_loop("proposals/multi-value/loop");
         fn wasm_type("proposals/multi-value/type");
->>>>>>> a5d2fb26
     }
 }
 
