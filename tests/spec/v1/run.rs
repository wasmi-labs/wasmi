use super::{error::TestError, TestContext, TestDescriptor};
use anyhow::Result;
use wasmi::{
    nan_preserving_float::{F32, F64},
    v1::Error as WasmiError,
<<<<<<< HEAD
    RuntimeValue,
    Trap,
=======
    Value,
>>>>>>> 45787564
};
use wast::{
    lexer::Lexer,
    parser::ParseBuffer,
    AssertExpression,
    NanPattern,
    QuoteModule,
    Span,
    Wast,
    WastDirective,
    WastExecute,
    WastInvoke,
};

/// Runs the Wasm test spec identified by the given name.
pub fn run_wasm_spec_test(name: &str) {
    let test = TestDescriptor::new(name);
    let mut context = TestContext::new(&test);

    let mut lexer = Lexer::new(test.file());
    lexer.allow_confusing_unicode(true);
    let parse_buffer = match ParseBuffer::new_with_lexer(lexer) {
        Ok(buffer) => buffer,
        Err(error) => panic!(
            "failed to create ParseBuffer for {}: {}",
            test.path(),
            error
        ),
    };
    let wast = match wast::parser::parse(&parse_buffer) {
        Ok(wast) => wast,
        Err(error) => panic!(
            "failed to parse `.wast` spec test file for {}: {}",
            test.path(),
            error
        ),
    };

    execute_directives(wast, &mut context).unwrap_or_else(|error| {
        panic!(
            "{}: failed to execute `.wast` directive: {}",
            test.path(),
            error
        )
    });

    println!("profiles: {:#?}", context.profile());
}

fn execute_directives(wast: Wast, test_context: &mut TestContext) -> Result<()> {
    'outer: for directive in wast.directives {
        test_context.profile().bump_directives();
        match directive {
            WastDirective::Module(module) => {
                test_context.compile_and_instantiate(module)?;
                test_context.profile().bump_module();
            }
            WastDirective::QuoteModule { span: _, source: _ } => {
                test_context.profile().bump_quote_module();
                // We are currently not interested in parsing `.wat` files,
                // therefore we silently ignore this case for now.
                continue 'outer;
            }
            WastDirective::AssertMalformed {
                span,
                module,
                message,
            } => {
                test_context.profile().bump_assert_malformed();
                let module = match extract_module(module) {
                    Some(module) => module,
                    None => continue 'outer,
                };
                module_compilation_fails(test_context, span, module, message);
            }
            WastDirective::AssertInvalid {
                span,
                module,
                message,
            } => {
                test_context.profile().bump_assert_invalid();
                let module = match extract_module(module) {
                    Some(module) => module,
                    None => continue 'outer,
                };
                module_compilation_fails(test_context, span, module, message);
            }
            WastDirective::Register { span, name, module } => {
                test_context.profile().bump_register();
                let module_name = module.map(|id| id.name());
                let instance = test_context
                    .instance_by_name_or_last(module_name)
                    .unwrap_or_else(|error| {
                        panic!(
                            "{}: failed to load module: {}",
                            test_context.spanned(span),
                            error
                        )
                    });
                test_context.register_instance(name, instance);
            }
            WastDirective::Invoke(wast_invoke) => {
                let span = wast_invoke.span;
                test_context.profile().bump_invoke();
                execute_wast_invoke(test_context, span, wast_invoke).unwrap_or_else(|error| {
                    panic!(
                        "{}: failed to invoke `.wast` directive: {}",
                        test_context.spanned(span),
                        error
                    )
                });
            }
            WastDirective::AssertTrap {
                span,
                exec,
                message,
            } => {
                test_context.profile().bump_assert_trap();
                match execute_wast_execute(test_context, span, exec) {
                    Ok(results) => panic!(
                        "{}: expected to trap with message '{}' but succeeded with: {:?}",
                        test_context.spanned(span),
                        message,
                        results
                    ),
                    Err(error) => assert_trap(test_context, span, error, message),
                }
            }
            WastDirective::AssertReturn {
                span,
                exec,
                results: expected,
            } => {
                test_context.profile().bump_assert_return();
                let results =
                    execute_wast_execute(test_context, span, exec).unwrap_or_else(|error| {
                        panic!(
                            "{}: encountered unexpected failure to execute `AssertReturn`: {}",
                            test_context.spanned(span),
                            error
                        )
                    });
                assert_results(&test_context, span, &results, &expected);
            }
            WastDirective::AssertExhaustion {
                span,
                call,
                message,
            } => {
                test_context.profile().bump_assert_exhaustion();
                match execute_wast_invoke(test_context, span, call) {
                    Ok(results) => {
                        panic!(
                            "{}: expected to fail due to resource exhaustion '{}' but succeeded with: {:?}",
                            test_context.spanned(span),
                            message,
                            results
                        )
                    }
                    Err(error) => assert_trap(test_context, span, error, message),
                }
            }
            WastDirective::AssertUnlinkable {
                span,
                module,
                message,
            } => {
                test_context.profile().bump_assert_unlinkable();
                module_compilation_fails(test_context, span, module, message);
            }
            WastDirective::AssertException { span, exec } => {
                test_context.profile().bump_assert_exception();
                match execute_wast_execute(test_context, span, exec) {
                    Ok(results) => panic!(
                        "{}: expected to fail due to exception but succeeded with: {:?}",
                        test_context.spanned(span),
                        results
                    ),
                    Err(_) => {}
                }
            }
        }
    }
    Ok(())
}

/// Asserts that the `error` is a trap with the expected `message`.
///
/// # Panics
///
/// - If the `error` is not a trap.
/// - If the trap message of the `error` is not as expected.
fn assert_trap(test_context: &TestContext, span: Span, error: TestError, message: &str) {
    match error {
        TestError::Wasmi(WasmiError::Trap(Trap::Code(trap_code))) => {
            assert_eq!(
                trap_code.trap_message(),
                message,
                "{}: the directive trapped as expected but with an unexpected message",
                test_context.spanned(span),
            );
        }
        unexpected => panic!(
            "encountered unexpected error: \n\t\
                found: '{}'\n\t\
                expected: trap with message '{}'",
            unexpected, message,
        ),
    }
}

/// Asserts that `results` match the `expected` values.
fn assert_results(
    context: &TestContext,
    span: wast::Span,
    results: &[Value],
    expected: &[AssertExpression],
) {
    assert_eq!(results.len(), expected.len());
    for (result, expected) in results.iter().zip(expected) {
        match (result, expected) {
            (Value::I32(result), AssertExpression::I32(expected)) => {
                assert_eq!(result, expected, "in {}", context.spanned(span))
            }
            (Value::I64(result), AssertExpression::I64(expected)) => {
                assert_eq!(result, expected, "in {}", context.spanned(span))
            }
            (Value::F32(result), AssertExpression::F32(expected)) => match expected {
                NanPattern::CanonicalNan | NanPattern::ArithmeticNan => assert!(result.is_nan()),
                NanPattern::Value(expected) => {
                    assert_eq!(
                        result.to_bits(),
                        expected.bits,
                        "in {}",
                        context.spanned(span)
                    );
                }
            },
            (Value::F32(result), AssertExpression::LegacyArithmeticNaN) => {
                assert!(result.is_nan(), "in {}", context.spanned(span))
            }
            (Value::F32(result), AssertExpression::LegacyCanonicalNaN) => {
                assert!(result.is_nan(), "in {}", context.spanned(span))
            }
            (Value::F64(result), AssertExpression::F64(expected)) => match expected {
                NanPattern::CanonicalNan | NanPattern::ArithmeticNan => {
                    assert!(result.is_nan(), "in {}", context.spanned(span))
                }
                NanPattern::Value(expected) => {
                    assert_eq!(
                        result.to_bits(),
                        expected.bits,
                        "in {}",
                        context.spanned(span)
                    );
                }
            },
            (Value::F64(result), AssertExpression::LegacyArithmeticNaN) => {
                assert!(result.is_nan(), "in {}", context.spanned(span))
            }
            (Value::F64(result), AssertExpression::LegacyCanonicalNaN) => {
                assert!(result.is_nan(), "in {}", context.spanned(span))
            }
            (result, expected) => panic!(
                "{}: encountered mismatch in evaluation. expected {:?} but found {:?}",
                context.spanned(span),
                expected,
                result
            ),
        }
    }
}

fn extract_module(quoted_module: QuoteModule) -> Option<wast::Module> {
    match quoted_module {
        QuoteModule::Module(module) => Some(module),
        QuoteModule::Quote(_wat_lines) => {
            // We currently do not allow parsing `.wat` Wasm modules in `v1`
            // therefore checks based on malformed `.wat` modules are uninteresting
            // to us at the moment.
            // This might become interesting once `v1` starts support parsing `.wat`
            // Wasm modules.
            None
        }
    }
}

fn module_compilation_fails(
    context: &mut TestContext,
    span: wast::Span,
    module: wast::Module,
    expected_message: &str,
) {
    let result = context.compile_and_instantiate(module);
    assert!(
        result.is_err(),
        "{}: succeeded to instantiate module but should have failed with: {}",
        context.spanned(span),
        expected_message
    );
}

fn execute_wast_execute(
    context: &mut TestContext,
    span: wast::Span,
    execute: WastExecute,
) -> Result<Vec<Value>, TestError> {
    match execute {
        WastExecute::Invoke(invoke) => {
            execute_wast_invoke(context, span, invoke).map_err(Into::into)
        }
        WastExecute::Module(module) => context.compile_and_instantiate(module).map(|_| Vec::new()),
        WastExecute::Get { module, global } => context
            .get_global(module, global)
            .map(|result| vec![result]),
    }
}

fn execute_wast_invoke(
    context: &mut TestContext,
    span: wast::Span,
    invoke: WastInvoke,
) -> Result<Vec<Value>, TestError> {
    let module_name = invoke.module.map(|id| id.name());
    let field_name = invoke.name;
    let mut args = <Vec<Value>>::new();
    for arg in invoke.args {
        assert_eq!(
            arg.instrs.len(),
            1,
            "{}: only single invoke instructions are supported as invoke arguments but found: {:?}",
            context.spanned(span),
            arg.instrs
        );
        let arg = match &arg.instrs[0] {
            wast::Instruction::I32Const(value) => Value::I32(*value),
            wast::Instruction::I64Const(value) => Value::I64(*value),
            wast::Instruction::F32Const(value) => Value::F32(F32::from_bits(value.bits)),
            wast::Instruction::F64Const(value) => Value::F64(F64::from_bits(value.bits)),
            unsupported => panic!(
                "{}: encountered unsupported invoke instruction: {:?}",
                context.spanned(span),
                unsupported
            ),
        };
        args.push(arg);
    }
    context
        .invoke(module_name, field_name, &args)
        .map(|results| results.to_vec())
    // .map_err(Into::into)
}<|MERGE_RESOLUTION|>--- conflicted
+++ resolved
@@ -3,12 +3,8 @@
 use wasmi::{
     nan_preserving_float::{F32, F64},
     v1::Error as WasmiError,
-<<<<<<< HEAD
-    RuntimeValue,
     Trap,
-=======
     Value,
->>>>>>> 45787564
 };
 use wast::{
     lexer::Lexer,
