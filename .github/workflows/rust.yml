name: Rust - Continuous Integration

on:
  push:
    branches: [ master ]
  pull_request:
    branches: [ master ]

jobs:
  check:
    name: Check
    runs-on: ubuntu-latest
    steps:
      - uses: actions/checkout@v2
      - uses: actions-rs/toolchain@v1
        with:
          profile: minimal
          toolchain: stable
          override: true
      - uses: actions-rs/cargo@v1
        with:
          command: check
          args: --features virtual_memory

  check_no_std:
    name: Check (no_std)
    runs-on: ubuntu-latest
    steps:
      - uses: actions/checkout@v2
      - uses: actions-rs/toolchain@v1
        with:
          profile: minimal
          toolchain: stable
          override: true
      - uses: actions-rs/cargo@v1
        with:
          command: check
          args: --no-default-features

  test:
    name: Test
    strategy:
      matrix:
        os: [ubuntu-latest, windows-latest, macos-latest]
<<<<<<< HEAD
=======
        include:
          # Include a new variable `rustc-args` with `-- --test-threads 1`
          # for windows-latest to be used with virtual_memory crate feature
          # enabled while testing.
          - os: windows-latest
            test-args: "--test-threads 1"
>>>>>>> 060c5035
    runs-on: ${{ matrix.os }}
    steps:
      - name: Configure Pagefile for Windows
        if: matrix.os == 'windows-latest'
        uses: al-cheb/configure-pagefile-action@v1.2
        with:
          minimum-size: 6GB
          maximum-size: 32GB
      - uses: actions/checkout@v2
      - uses: actions-rs/toolchain@v1
        with:
          profile: minimal
          toolchain: stable
          override: true
      - name: Checkout Submodules
        run: git submodule update --init --recursive
      - uses: actions-rs/cargo@v1
        env:
          RUSTFLAGS: '--cfg debug_assertions'
        with:
          command: test
          args: --release
      - uses: actions-rs/cargo@v1
        env:
          RUSTFLAGS: '--cfg debug_assertions'
          TEST_FLAGS: ${{ matrix.test-args }}
        with:
          command: test
<<<<<<< HEAD
          args: --release --features virtual_memory -- --test-threads 1
=======
          args: --release --features virtual_memory -- $TEST_FLAGS
>>>>>>> 060c5035

  fmt:
    name: Formatting
    runs-on: ubuntu-latest
    steps:
      - uses: actions/checkout@v2
      - uses: actions-rs/toolchain@v1
        with:
          profile: minimal
          toolchain: stable
          override: true
          components: rustfmt
      - uses: actions-rs/cargo@v1
        with:
          command: fmt
          args: --all -- --check

  clippy:
    name: Clippy
    runs-on: ubuntu-latest
    steps:
      - uses: actions/checkout@v2
      - uses: actions-rs/toolchain@v1
        with:
          profile: minimal
          toolchain: nightly
          override: true
          components: clippy
      - uses: actions-rs/cargo@v1
        with:
          command: clippy
          args: -- -D warnings
      - uses: actions-rs/cargo@v1
        with:
          command: clippy
          args: --features virtual_memory -- -D warnings
      - uses: actions-rs/cargo@v1
        with:
          command: clippy
          args: --no-default-features -- -D warnings<|MERGE_RESOLUTION|>--- conflicted
+++ resolved
@@ -42,15 +42,12 @@
     strategy:
       matrix:
         os: [ubuntu-latest, windows-latest, macos-latest]
-<<<<<<< HEAD
-=======
         include:
           # Include a new variable `rustc-args` with `-- --test-threads 1`
           # for windows-latest to be used with virtual_memory crate feature
           # enabled while testing.
           - os: windows-latest
             test-args: "--test-threads 1"
->>>>>>> 060c5035
     runs-on: ${{ matrix.os }}
     steps:
       - name: Configure Pagefile for Windows
@@ -79,11 +76,7 @@
           TEST_FLAGS: ${{ matrix.test-args }}
         with:
           command: test
-<<<<<<< HEAD
-          args: --release --features virtual_memory -- --test-threads 1
-=======
           args: --release --features virtual_memory -- $TEST_FLAGS
->>>>>>> 060c5035
 
   fmt:
     name: Formatting
