--- conflicted
+++ resolved
@@ -30,26 +30,12 @@
         run: >-
             cargo build
             --package wasmi
-<<<<<<< HEAD
             --package wasmi_c_api_impl
-=======
             --locked
             --lib
             --no-default-features
             --target x86_64-unknown-none
             --verbose
-      - name: Build (no_std + no-hash-maps)
-        run: >-
-            cargo build
-            --package wasmi
->>>>>>> 098508b3
-            --locked
-            --lib
-            --no-default-features
-            --features no-hash-maps
-            --target x86_64-unknown-none
-            --verbose
-<<<<<<< HEAD
       - name: Build (no_std + no-hash-maps)
         run: >-
             cargo build
@@ -60,30 +46,21 @@
             --features no-hash-maps
             --target x86_64-unknown-none
             --verbose
-      - name: Build (wasm32)
+      - name: Build (no_std + wasm32)
         run: >-
             cargo build
             --package wasmi
             --package wasmi_c_api_impl
-=======
-      - name: Build (no_std + wasm32)
-        run: >-
-            cargo build
-            --package wasmi
->>>>>>> 098508b3
             --locked
             --lib
             --no-default-features
             --target wasm32-unknown-unknown
             --verbose
-<<<<<<< HEAD
       - name: Build (CMake)
         run: |
             cmake --version
             cmake -S crates/c_api -B target/c_api --install-prefix "$(pwd)/artifacts"
             cmake --build target/c_api --target install
-=======
->>>>>>> 098508b3
 
   test-asan:
     name: Test (Address Sanitizer)
